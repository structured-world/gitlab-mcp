node_modules
.DS_Store
build
<<<<<<< HEAD
package-lock.json
=======
.env
.env.local
.env.test
coverage/
*.log
>>>>>>> 95866d6d
<|MERGE_RESOLUTION|>--- conflicted
+++ resolved
@@ -1,12 +1,8 @@
 node_modules
 .DS_Store
 build
-<<<<<<< HEAD
-package-lock.json
-=======
 .env
 .env.local
 .env.test
 coverage/
-*.log
->>>>>>> 95866d6d
+*.log