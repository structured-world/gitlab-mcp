--- conflicted
+++ resolved
@@ -119,10 +119,8 @@
   type GitLabNamespaceExistsResponse,
   type GitLabProject,
   type GitLabLabel,
-<<<<<<< HEAD
   type GitLabUser,
   type GitLabUsersResponse,
-=======
   type GitLabPipeline,
   type ListPipelinesOptions,
   type GetPipelineOptions,
@@ -141,7 +139,6 @@
   type GetMilestoneMergeRequestsOptions,
   type PromoteProjectMilestoneOptions,
   type GetMilestoneBurndownEventsOptions,
->>>>>>> 95866d6d
   // Discussion Types
   type GitLabDiscussionNote, // Added
   type GitLabDiscussion,
@@ -153,11 +150,6 @@
   type GitLabWikiPage,
   type GitLabTreeItem,
   type GetRepositoryTreeOptions,
-<<<<<<< HEAD
-  GitLabCompareResult,
-  GitLabCompareResultSchema,
-  GetBranchDiffsSchema,
-=======
   UpdateIssueNoteSchema,
   CreateIssueNoteSchema,
   ListMergeRequestsSchema,
@@ -171,7 +163,9 @@
   GetMilestoneMergeRequestsSchema,
   PromoteProjectMilestoneSchema,
   GetMilestoneBurndownEventsSchema,
->>>>>>> 95866d6d
+  GitLabCompareResult,
+  GitLabCompareResultSchema,
+  GetBranchDiffsSchema,
 } from "./schemas.js";
 
 /**
@@ -315,6 +309,12 @@
     inputSchema: zodToJsonSchema(GetBranchDiffsSchema),
   },
   {
+    name: "get_branch_diffs",
+    description:
+      "Get the changes/diffs between two branches or commits in a GitLab project",
+    inputSchema: zodToJsonSchema(GetBranchDiffsSchema),
+  },
+  {
     name: "update_merge_request",
     description: "Update a merge request (Either mergeRequestIid or branchName must be provided)",
     inputSchema: zodToJsonSchema(UpdateMergeRequestSchema),
@@ -485,100 +485,99 @@
     inputSchema: zodToJsonSchema(GetRepositoryTreeSchema),
   },
   {
-<<<<<<< HEAD
+    name: "list_pipelines",
+    description: "List pipelines in a GitLab project with filtering options",
+    inputSchema: zodToJsonSchema(ListPipelinesSchema),
+  },
+  {
+    name: "get_pipeline",
+    description: "Get details of a specific pipeline in a GitLab project",
+    inputSchema: zodToJsonSchema(GetPipelineSchema),
+  },
+  {
+    name: "list_pipeline_jobs",
+    description: "List all jobs in a specific pipeline",
+    inputSchema: zodToJsonSchema(ListPipelineJobsSchema),
+  },
+  {
+    name: "get_pipeline_job",
+    description: "Get details of a GitLab pipeline job number",
+    inputSchema: zodToJsonSchema(GetPipelineJobOutputSchema),
+  },
+  {
+    name: "get_pipeline_job_output",
+    description: "Get the output/trace of a GitLab pipeline job number",
+    inputSchema: zodToJsonSchema(GetPipelineJobOutputSchema),
+  },
+  {
+    name: "create_pipeline",
+    description: "Create a new pipeline for a branch or tag",
+    inputSchema: zodToJsonSchema(CreatePipelineSchema),
+  },
+  {
+    name: "retry_pipeline",
+    description: "Retry a failed or canceled pipeline",
+    inputSchema: zodToJsonSchema(RetryPipelineSchema),
+  },
+  {
+    name: "cancel_pipeline",
+    description: "Cancel a running pipeline",
+    inputSchema: zodToJsonSchema(CancelPipelineSchema),
+  },
+  {
+    name: "list_merge_requests",
+    description: "List merge requests in a GitLab project with filtering options",
+    inputSchema: zodToJsonSchema(ListMergeRequestsSchema),
+  },
+  {
+    name: "list_milestones",
+    description: "List milestones in a GitLab project with filtering options",
+    inputSchema: zodToJsonSchema(ListProjectMilestonesSchema),
+  },
+  {
+    name: "get_milestone",
+    description: "Get details of a specific milestone",
+    inputSchema: zodToJsonSchema(GetProjectMilestoneSchema),
+  },
+  {
+    name: "create_milestone",
+    description: "Create a new milestone in a GitLab project",
+    inputSchema: zodToJsonSchema(CreateProjectMilestoneSchema),
+  },
+  {
+    name: "edit_milestone",
+    description: "Edit an existing milestone in a GitLab project",
+    inputSchema: zodToJsonSchema(EditProjectMilestoneSchema),
+  },
+  {
+    name: "delete_milestone",
+    description: "Delete a milestone from a GitLab project",
+    inputSchema: zodToJsonSchema(DeleteProjectMilestoneSchema),
+  },
+  {
+    name: "get_milestone_issue",
+    description: "Get issues associated with a specific milestone",
+    inputSchema: zodToJsonSchema(GetMilestoneIssuesSchema),
+  },
+  {
+    name: "get_milestone_merge_requests",
+    description: "Get merge requests associated with a specific milestone",
+    inputSchema: zodToJsonSchema(GetMilestoneMergeRequestsSchema),
+  },
+  {
+    name: "promote_milestone",
+    description: "Promote a milestone to the next stage",
+    inputSchema: zodToJsonSchema(PromoteProjectMilestoneSchema),
+  },
+  {
+    name: "get_milestone_burndown_events",
+    description: "Get burndown events for a specific milestone",
+    inputSchema: zodToJsonSchema(GetMilestoneBurndownEventsSchema),
+  },
+  {
     name: "get_users",
     description: "Get GitLab user details by usernames",
     inputSchema: zodToJsonSchema(GetUsersSchema),
-=======
-    name: "list_pipelines",
-    description: "List pipelines in a GitLab project with filtering options",
-    inputSchema: zodToJsonSchema(ListPipelinesSchema),
-  },
-  {
-    name: "get_pipeline",
-    description: "Get details of a specific pipeline in a GitLab project",
-    inputSchema: zodToJsonSchema(GetPipelineSchema),
-  },
-  {
-    name: "list_pipeline_jobs",
-    description: "List all jobs in a specific pipeline",
-    inputSchema: zodToJsonSchema(ListPipelineJobsSchema),
-  },
-  {
-    name: "get_pipeline_job",
-    description: "Get details of a GitLab pipeline job number",
-    inputSchema: zodToJsonSchema(GetPipelineJobOutputSchema),
-  },
-  {
-    name: "get_pipeline_job_output",
-    description: "Get the output/trace of a GitLab pipeline job number",
-    inputSchema: zodToJsonSchema(GetPipelineJobOutputSchema),
-  },
-  {
-    name: "create_pipeline",
-    description: "Create a new pipeline for a branch or tag",
-    inputSchema: zodToJsonSchema(CreatePipelineSchema),
-  },
-  {
-    name: "retry_pipeline",
-    description: "Retry a failed or canceled pipeline",
-    inputSchema: zodToJsonSchema(RetryPipelineSchema),
-  },
-  {
-    name: "cancel_pipeline",
-    description: "Cancel a running pipeline",
-    inputSchema: zodToJsonSchema(CancelPipelineSchema),
-  },
-  {
-    name: "list_merge_requests",
-    description: "List merge requests in a GitLab project with filtering options",
-    inputSchema: zodToJsonSchema(ListMergeRequestsSchema),
-  },
-  {
-    name: "list_milestones",
-    description: "List milestones in a GitLab project with filtering options",
-    inputSchema: zodToJsonSchema(ListProjectMilestonesSchema),
-  },
-  {
-    name: "get_milestone",
-    description: "Get details of a specific milestone",
-    inputSchema: zodToJsonSchema(GetProjectMilestoneSchema),
-  },
-  {
-    name: "create_milestone",
-    description: "Create a new milestone in a GitLab project",
-    inputSchema: zodToJsonSchema(CreateProjectMilestoneSchema),
-  },
-  {
-    name: "edit_milestone",
-    description: "Edit an existing milestone in a GitLab project",
-    inputSchema: zodToJsonSchema(EditProjectMilestoneSchema),
-  },
-  {
-    name: "delete_milestone",
-    description: "Delete a milestone from a GitLab project",
-    inputSchema: zodToJsonSchema(DeleteProjectMilestoneSchema),
-  },
-  {
-    name: "get_milestone_issue",
-    description: "Get issues associated with a specific milestone",
-    inputSchema: zodToJsonSchema(GetMilestoneIssuesSchema),
-  },
-  {
-    name: "get_milestone_merge_requests",
-    description: "Get merge requests associated with a specific milestone",
-    inputSchema: zodToJsonSchema(GetMilestoneMergeRequestsSchema),
-  },
-  {
-    name: "promote_milestone",
-    description: "Promote a milestone to the next stage",
-    inputSchema: zodToJsonSchema(PromoteProjectMilestoneSchema),
-  },
-  {
-    name: "get_milestone_burndown_events",
-    description: "Get burndown events for a specific milestone",
-    inputSchema: zodToJsonSchema(GetMilestoneBurndownEventsSchema),
->>>>>>> 95866d6d
   },
 ];
 
@@ -609,9 +608,6 @@
   "list_labels",
   "get_label",
   "list_group_projects",
-<<<<<<< HEAD
-  "get_users",
-=======
   "get_repository_tree",
   "list_milestones",
   "get_milestone",
@@ -620,7 +616,7 @@
   "get_milestone_burndown_events",
   "list_wiki_pages",
   "get_wiki_page",
->>>>>>> 95866d6d
+  "get_users",
 ];
 
 // Define which tools are related to wiki and can be toggled by USE_GITLAB_WIKI
