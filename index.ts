#!/usr/bin/env node

import { Server } from "@modelcontextprotocol/sdk/server/index.js";
import { StdioServerTransport } from "@modelcontextprotocol/sdk/server/stdio.js";
import { SSEServerTransport } from "@modelcontextprotocol/sdk/server/sse.js";
import { StreamableHTTPServerTransport } from "@modelcontextprotocol/sdk/server/streamableHttp.js";
import { CallToolRequestSchema, ListToolsRequestSchema } from "@modelcontextprotocol/sdk/types.js";
import nodeFetch from "node-fetch";
import fetchCookie from "fetch-cookie";
import { CookieJar, parse as parseCookie } from "tough-cookie";
import { SocksProxyAgent } from "socks-proxy-agent";
import { HttpsProxyAgent } from "https-proxy-agent";
import { HttpProxyAgent } from "http-proxy-agent";
import { z } from "zod";
import { zodToJsonSchema } from "zod-to-json-schema";
import { fileURLToPath } from "url";
import { dirname } from "path";
import fs from "fs";
import path from "path";
import express, { Request, Response } from "express";
// Add type imports for proxy agents
import { Agent } from "http";
import { Agent as HttpsAgent } from "https";
import { URL } from "url";
import {
  GitLabForkSchema,
  GitLabReferenceSchema,
  GitLabRepositorySchema,
  GitLabIssueSchema,
  GitLabMergeRequestSchema,
  GitLabContentSchema,
  GitLabCreateUpdateFileResponseSchema,
  GitLabSearchResponseSchema,
  GitLabTreeSchema,
  GitLabCommitSchema,
  GitLabNamespaceSchema,
  GitLabNamespaceExistsResponseSchema,
  GitLabProjectSchema,
  GitLabLabelSchema,
  GitLabUserSchema,
  GitLabUsersResponseSchema,
  GetUsersSchema,
  CreateRepositoryOptionsSchema,
  CreateIssueOptionsSchema,
  CreateMergeRequestOptionsSchema,
  CreateBranchOptionsSchema,
  CreateOrUpdateFileSchema,
  SearchRepositoriesSchema,
  CreateRepositorySchema,
  GetFileContentsSchema,
  PushFilesSchema,
  CreateIssueSchema,
  CreateMergeRequestSchema,
  ForkRepositorySchema,
  CreateBranchSchema,
  GitLabDiffSchema,
  GetMergeRequestSchema,
  GetMergeRequestDiffsSchema,
  UpdateMergeRequestSchema,
  ListIssuesSchema,
  GetIssueSchema,
  UpdateIssueSchema,
  DeleteIssueSchema,
  GitLabIssueLinkSchema,
  GitLabIssueWithLinkDetailsSchema,
  ListIssueLinksSchema,
  ListIssueDiscussionsSchema,
  GetIssueLinkSchema,
  CreateIssueLinkSchema,
  DeleteIssueLinkSchema,
  ListNamespacesSchema,
  GetNamespaceSchema,
  VerifyNamespaceSchema,
  GetProjectSchema,
  ListProjectsSchema,
  ListLabelsSchema,
  GetLabelSchema,
  CreateLabelSchema,
  UpdateLabelSchema,
  DeleteLabelSchema,
  CreateNoteSchema,
  CreateMergeRequestThreadSchema,
  ListGroupProjectsSchema,
  ListWikiPagesSchema,
  GetWikiPageSchema,
  CreateWikiPageSchema,
  UpdateWikiPageSchema,
  DeleteWikiPageSchema,
  GitLabWikiPageSchema,
  GetRepositoryTreeSchema,
  GitLabTreeItemSchema,
  GitLabPipelineSchema,
  GetPipelineSchema,
  ListPipelinesSchema,
  ListPipelineJobsSchema,
  CreatePipelineSchema,
  RetryPipelineSchema,
  CancelPipelineSchema,
  // pipeline job schemas
  GetPipelineJobOutputSchema,
  GitLabPipelineJobSchema,
  // Discussion Schemas
  GitLabDiscussionNoteSchema, // Added
  GitLabDiscussionSchema,
  PaginatedDiscussionsResponseSchema,
  UpdateMergeRequestNoteSchema, // Added
  CreateMergeRequestNoteSchema, // Added
  ListMergeRequestDiscussionsSchema,
  type GitLabFork,
  type GitLabReference,
  type GitLabRepository,
  type GitLabIssue,
  type GitLabMergeRequest,
  type GitLabContent,
  type GitLabCreateUpdateFileResponse,
  type GitLabSearchResponse,
  type GitLabTree,
  type GitLabCommit,
  type FileOperation,
  type GitLabMergeRequestDiff,
  type GitLabIssueLink,
  type GitLabIssueWithLinkDetails,
  type GitLabNamespace,
  type GitLabNamespaceExistsResponse,
  type GitLabProject,
  type GitLabLabel,
  type GitLabUser,
  type GitLabUsersResponse,
  type GitLabPipeline,
  type ListPipelinesOptions,
  type GetPipelineOptions,
  type ListPipelineJobsOptions,
  type CreatePipelineOptions,
  type RetryPipelineOptions,
  type CancelPipelineOptions,
  type GitLabPipelineJob,
  type GitLabMilestones,
  type ListProjectMilestonesOptions,
  type GetProjectMilestoneOptions,
  type CreateProjectMilestoneOptions,
  type EditProjectMilestoneOptions,
  type DeleteProjectMilestoneOptions,
  type GetMilestoneIssuesOptions,
  type GetMilestoneMergeRequestsOptions,
  type PromoteProjectMilestoneOptions,
  type GetMilestoneBurndownEventsOptions,
  // Discussion Types
  type GitLabDiscussionNote,
  type GitLabDiscussion,
  type PaginatedDiscussionsResponse,
  type PaginationOptions,
  type MergeRequestThreadPosition,
  type GetWikiPageOptions,
  type CreateWikiPageOptions,
  type UpdateWikiPageOptions,
  type DeleteWikiPageOptions,
  type GitLabWikiPage,
  type GitLabTreeItem,
  type GetRepositoryTreeOptions,
  UpdateIssueNoteSchema,
  CreateIssueNoteSchema,
  ListMergeRequestsSchema,
  GitLabMilestonesSchema,
  ListProjectMilestonesSchema,
  GetProjectMilestoneSchema,
  CreateProjectMilestoneSchema,
  EditProjectMilestoneSchema,
  DeleteProjectMilestoneSchema,
  GetMilestoneIssuesSchema,
  GetMilestoneMergeRequestsSchema,
  PromoteProjectMilestoneSchema,
  GetMilestoneBurndownEventsSchema,
  GitLabCompareResult,
  GitLabCompareResultSchema,
  GetBranchDiffsSchema,
  ListWikiPagesOptions,
  ListCommitsSchema,
  GetCommitSchema,
  GetCommitDiffSchema,
  type ListCommitsOptions,
  type GetCommitOptions,
  type GetCommitDiffOptions,
  ListMergeRequestDiffsSchema,
<<<<<<< HEAD
  MyIssuesSchema,
  ListProjectMembersSchema,
  GitLabProjectMemberSchema,
  type MyIssuesOptions,
  type ListProjectMembersOptions,
  type GitLabProjectMember,
=======
  ListGroupIterationsSchema,
  GroupIteration,
>>>>>>> 4eba6e20
} from "./schemas.js";

import { randomUUID } from "crypto";
import { pino } from 'pino';

const logger = pino({
  level: process.env.LOG_LEVEL || 'info',
  transport: {
    target: 'pino-pretty',
    options: {
      colorize: true,
      levelFirst: true,
      destination: 2,
    },
  },
});

  
/**
 * Available transport modes for MCP server
 */
enum TransportMode {
  STDIO = 'stdio',
  SSE = 'sse', 
  STREAMABLE_HTTP = 'streamable-http'
}

/**
 * Read version from package.json
 */
const __filename = fileURLToPath(import.meta.url);
const __dirname = dirname(__filename);
const packageJsonPath = path.resolve(__dirname, "../package.json");
let SERVER_VERSION = "unknown";
try {
  if (fs.existsSync(packageJsonPath)) {
    const packageJson = JSON.parse(fs.readFileSync(packageJsonPath, "utf8"));
    SERVER_VERSION = packageJson.version || SERVER_VERSION;
  }
} catch (error) {
  // Warning: Could not read version from package.json - silently continue
}

const server = new Server(
  {
    name: "better-gitlab-mcp-server",
    version: SERVER_VERSION,
  },
  {
    capabilities: {
      tools: {},
    },
  }
);

const GITLAB_PERSONAL_ACCESS_TOKEN = process.env.GITLAB_PERSONAL_ACCESS_TOKEN;
const GITLAB_AUTH_COOKIE_PATH = process.env.GITLAB_AUTH_COOKIE_PATH;
const IS_OLD = process.env.GITLAB_IS_OLD === "true";
const GITLAB_READ_ONLY_MODE = process.env.GITLAB_READ_ONLY_MODE === "true";
const USE_GITLAB_WIKI = process.env.USE_GITLAB_WIKI === "true";
const USE_MILESTONE = process.env.USE_MILESTONE === "true";
const USE_PIPELINE = process.env.USE_PIPELINE === "true";
const SSE = process.env.SSE === "true";
const STREAMABLE_HTTP = process.env.STREAMABLE_HTTP === "true";
const HOST = process.env.HOST || '0.0.0.0';
const PORT = process.env.PORT || 3002;
// Add proxy configuration
const HTTP_PROXY = process.env.HTTP_PROXY;
const HTTPS_PROXY = process.env.HTTPS_PROXY;
const NODE_TLS_REJECT_UNAUTHORIZED = process.env.NODE_TLS_REJECT_UNAUTHORIZED;
const GITLAB_CA_CERT_PATH = process.env.GITLAB_CA_CERT_PATH;

let sslOptions = undefined;
if (NODE_TLS_REJECT_UNAUTHORIZED === "0") {
  sslOptions = { rejectUnauthorized: false };
} else if (GITLAB_CA_CERT_PATH) {
  const ca = fs.readFileSync(GITLAB_CA_CERT_PATH);
  sslOptions = { ca };
}

// Configure proxy agents if proxies are set
let httpAgent: Agent | undefined = undefined;
let httpsAgent: Agent | undefined = undefined;

if (HTTP_PROXY) {
  if (HTTP_PROXY.startsWith("socks")) {
    httpAgent = new SocksProxyAgent(HTTP_PROXY);
  } else {
    httpAgent = new HttpProxyAgent(HTTP_PROXY);
  }
}
if (HTTPS_PROXY) {
  if (HTTPS_PROXY.startsWith("socks")) {
    httpsAgent = new SocksProxyAgent(HTTPS_PROXY);
  } else {
    httpsAgent = new HttpsProxyAgent(HTTPS_PROXY, sslOptions);
  }
}
httpsAgent = httpsAgent || new HttpsAgent(sslOptions);
httpAgent = httpAgent || new Agent();

// Create cookie jar with clean Netscape file parsing
const createCookieJar = (): CookieJar | null => {
  if (!GITLAB_AUTH_COOKIE_PATH) return null;
  
  try {
    const cookiePath = GITLAB_AUTH_COOKIE_PATH.startsWith("~/")
      ? path.join(process.env.HOME || "", GITLAB_AUTH_COOKIE_PATH.slice(2))
      : GITLAB_AUTH_COOKIE_PATH;
    
    const jar = new CookieJar();
    const cookieContent = fs.readFileSync(cookiePath, "utf8");
    
    cookieContent.split("\n").forEach(line => {
      // Handle #HttpOnly_ prefix
      if (line.startsWith("#HttpOnly_")) {
        line = line.slice(10);
      }
      // Skip comments and empty lines
      if (line.startsWith("#") || !line.trim()) {
        return;
      }
      
      // Parse Netscape format: domain, flag, path, secure, expires, name, value
      const parts = line.split("\t");
      if (parts.length >= 7) {
        const [domain, , path, secure, expires, name, value] = parts;
        
        // Build cookie string in standard format
        const cookieStr = `${name}=${value}; Domain=${domain}; Path=${path}${secure === "TRUE" ? "; Secure" : ""}${expires !== "0" ? `; Expires=${new Date(parseInt(expires) * 1000).toUTCString()}` : ""}`;
        
        // Use tough-cookie's parse function for robust parsing
        const cookie = parseCookie(cookieStr);
        if (cookie) {
          const url = `${secure === "TRUE" ? "https" : "http"}://${domain.startsWith(".") ? domain.slice(1) : domain}`;
          jar.setCookieSync(cookie, url);
        }
      }
    });
    
    return jar;
  } catch (error) {
    logger.error("Error loading cookie file:", error);
    return null;
  }
};

// Initialize cookie jar and fetch
const cookieJar = createCookieJar();
const fetch = cookieJar ? fetchCookie(nodeFetch, cookieJar) : nodeFetch;

// Ensure session is established for the current request
async function ensureSessionForRequest(): Promise<void> {
  if (!cookieJar || !GITLAB_AUTH_COOKIE_PATH) return;
  
  // Extract the base URL from GITLAB_API_URL
  const apiUrl = new URL(GITLAB_API_URL);
  const baseUrl = `${apiUrl.protocol}//${apiUrl.hostname}`;
  
  // Check if we already have GitLab session cookies
  const gitlabCookies = cookieJar.getCookiesSync(baseUrl);
  const hasSessionCookie = gitlabCookies.some(cookie => 
    cookie.key === '_gitlab_session' || cookie.key === 'remember_user_token'
  );
  
  if (!hasSessionCookie) {
    try {
      // Establish session with a lightweight request
      await fetch(`${GITLAB_API_URL}/user`, {
        ...DEFAULT_FETCH_CONFIG,
        redirect: 'follow'
      }).catch(() => {
        // Ignore errors - the important thing is that cookies get set during redirects
      });
      
      // Small delay to ensure cookies are fully processed
      await new Promise(resolve => setTimeout(resolve, 100));
    } catch (error) {
      // Ignore session establishment errors
    }
  }
}

// Modify DEFAULT_HEADERS to include agent configuration
const DEFAULT_HEADERS: Record<string, string> = {
  Accept: "application/json",
  "Content-Type": "application/json",
};
if (IS_OLD) {
  DEFAULT_HEADERS["Private-Token"] = `${GITLAB_PERSONAL_ACCESS_TOKEN}`;
} else {
  DEFAULT_HEADERS["Authorization"] = `Bearer ${GITLAB_PERSONAL_ACCESS_TOKEN}`;
}

// Create a default fetch configuration object that includes proxy agents if set
const DEFAULT_FETCH_CONFIG = {
  headers: DEFAULT_HEADERS,
  agent: (parsedUrl: URL) => {
    if (parsedUrl.protocol === "https:") {
      return httpsAgent;
    }
    return httpAgent;
  },
};

// Define all available tools
const allTools = [
  {
    name: "create_or_update_file",
    description: "Create or update a single file in a GitLab project",
    inputSchema: zodToJsonSchema(CreateOrUpdateFileSchema),
  },
  {
    name: "search_repositories",
    description: "Search for GitLab projects",
    inputSchema: zodToJsonSchema(SearchRepositoriesSchema),
  },
  {
    name: "create_repository",
    description: "Create a new GitLab project",
    inputSchema: zodToJsonSchema(CreateRepositorySchema),
  },
  {
    name: "get_file_contents",
    description: "Get the contents of a file or directory from a GitLab project",
    inputSchema: zodToJsonSchema(GetFileContentsSchema),
  },
  {
    name: "push_files",
    description: "Push multiple files to a GitLab project in a single commit",
    inputSchema: zodToJsonSchema(PushFilesSchema),
  },
  {
    name: "create_issue",
    description: "Create a new issue in a GitLab project",
    inputSchema: zodToJsonSchema(CreateIssueSchema),
  },
  {
    name: "create_merge_request",
    description: "Create a new merge request in a GitLab project",
    inputSchema: zodToJsonSchema(CreateMergeRequestSchema),
  },
  {
    name: "fork_repository",
    description: "Fork a GitLab project to your account or specified namespace",
    inputSchema: zodToJsonSchema(ForkRepositorySchema),
  },
  {
    name: "create_branch",
    description: "Create a new branch in a GitLab project",
    inputSchema: zodToJsonSchema(CreateBranchSchema),
  },
  {
    name: "get_merge_request",
    description:
      "Get details of a merge request (Either mergeRequestIid or branchName must be provided)",
    inputSchema: zodToJsonSchema(GetMergeRequestSchema),
  },
  {
    name: "get_merge_request_diffs",
    description:
      "Get the changes/diffs of a merge request (Either mergeRequestIid or branchName must be provided)",
    inputSchema: zodToJsonSchema(GetMergeRequestDiffsSchema),
  },
  {
    name: "list_merge_request_diffs",
    description:
      "List merge request diffs with pagination support (Either mergeRequestIid or branchName must be provided)",
    inputSchema: zodToJsonSchema(ListMergeRequestDiffsSchema),
  },
  {
    name: "get_branch_diffs",
    description: "Get the changes/diffs between two branches or commits in a GitLab project",
    inputSchema: zodToJsonSchema(GetBranchDiffsSchema),
  },
  {
    name: "update_merge_request",
    description: "Update a merge request (Either mergeRequestIid or branchName must be provided)",
    inputSchema: zodToJsonSchema(UpdateMergeRequestSchema),
  },
  {
    name: "create_note",
    description: "Create a new note (comment) to an issue or merge request",
    inputSchema: zodToJsonSchema(CreateNoteSchema),
  },
  {
    name: "create_merge_request_thread",
    description: "Create a new thread on a merge request",
    inputSchema: zodToJsonSchema(CreateMergeRequestThreadSchema),
  },
  {
    name: "mr_discussions",
    description: "List discussion items for a merge request",
    inputSchema: zodToJsonSchema(ListMergeRequestDiscussionsSchema),
  },
  {
    name: "update_merge_request_note",
    description: "Modify an existing merge request thread note",
    inputSchema: zodToJsonSchema(UpdateMergeRequestNoteSchema),
  },
  {
    name: "create_merge_request_note",
    description: "Add a new note to an existing merge request thread",
    inputSchema: zodToJsonSchema(CreateMergeRequestNoteSchema),
  },
  {
    name: "update_issue_note",
    description: "Modify an existing issue thread note",
    inputSchema: zodToJsonSchema(UpdateIssueNoteSchema),
  },
  {
    name: "create_issue_note",
    description: "Add a new note to an existing issue thread",
    inputSchema: zodToJsonSchema(CreateIssueNoteSchema),
  },
  {
    name: "list_issues",
    description: "List issues (default: created by current user only; use scope='all' for all accessible issues)",
    inputSchema: zodToJsonSchema(ListIssuesSchema),
  },
  {
    name: "my_issues",
    description: "List issues assigned to the authenticated user (defaults to open issues)",
    inputSchema: zodToJsonSchema(MyIssuesSchema),
  },
  {
    name: "get_issue",
    description: "Get details of a specific issue in a GitLab project",
    inputSchema: zodToJsonSchema(GetIssueSchema),
  },
  {
    name: "update_issue",
    description: "Update an issue in a GitLab project",
    inputSchema: zodToJsonSchema(UpdateIssueSchema),
  },
  {
    name: "delete_issue",
    description: "Delete an issue from a GitLab project",
    inputSchema: zodToJsonSchema(DeleteIssueSchema),
  },
  {
    name: "list_issue_links",
    description: "List all issue links for a specific issue",
    inputSchema: zodToJsonSchema(ListIssueLinksSchema),
  },
  {
    name: "list_issue_discussions",
    description: "List discussions for an issue in a GitLab project",
    inputSchema: zodToJsonSchema(ListIssueDiscussionsSchema),
  },
  {
    name: "get_issue_link",
    description: "Get a specific issue link",
    inputSchema: zodToJsonSchema(GetIssueLinkSchema),
  },
  {
    name: "create_issue_link",
    description: "Create an issue link between two issues",
    inputSchema: zodToJsonSchema(CreateIssueLinkSchema),
  },
  {
    name: "delete_issue_link",
    description: "Delete an issue link",
    inputSchema: zodToJsonSchema(DeleteIssueLinkSchema),
  },
  {
    name: "list_namespaces",
    description: "List all namespaces available to the current user",
    inputSchema: zodToJsonSchema(ListNamespacesSchema),
  },
  {
    name: "get_namespace",
    description: "Get details of a namespace by ID or path",
    inputSchema: zodToJsonSchema(GetNamespaceSchema),
  },
  {
    name: "verify_namespace",
    description: "Verify if a namespace path exists",
    inputSchema: zodToJsonSchema(VerifyNamespaceSchema),
  },
  {
    name: "get_project",
    description: "Get details of a specific project",
    inputSchema: zodToJsonSchema(GetProjectSchema),
  },
  {
    name: "list_projects",
    description: "List projects accessible by the current user",
    inputSchema: zodToJsonSchema(ListProjectsSchema),
  },
  {
    name: "list_project_members",
    description: "List members of a GitLab project",
    inputSchema: zodToJsonSchema(ListProjectMembersSchema),
  },
  {
    name: "list_labels",
    description: "List labels for a project",
    inputSchema: zodToJsonSchema(ListLabelsSchema),
  },
  {
    name: "get_label",
    description: "Get a single label from a project",
    inputSchema: zodToJsonSchema(GetLabelSchema),
  },
  {
    name: "create_label",
    description: "Create a new label in a project",
    inputSchema: zodToJsonSchema(CreateLabelSchema),
  },
  {
    name: "update_label",
    description: "Update an existing label in a project",
    inputSchema: zodToJsonSchema(UpdateLabelSchema),
  },
  {
    name: "delete_label",
    description: "Delete a label from a project",
    inputSchema: zodToJsonSchema(DeleteLabelSchema),
  },
  {
    name: "list_group_projects",
    description: "List projects in a GitLab group with filtering options",
    inputSchema: zodToJsonSchema(ListGroupProjectsSchema),
  },
  {
    name: "list_wiki_pages",
    description: "List wiki pages in a GitLab project",
    inputSchema: zodToJsonSchema(ListWikiPagesSchema),
  },
  {
    name: "get_wiki_page",
    description: "Get details of a specific wiki page",
    inputSchema: zodToJsonSchema(GetWikiPageSchema),
  },
  {
    name: "create_wiki_page",
    description: "Create a new wiki page in a GitLab project",
    inputSchema: zodToJsonSchema(CreateWikiPageSchema),
  },
  {
    name: "update_wiki_page",
    description: "Update an existing wiki page in a GitLab project",
    inputSchema: zodToJsonSchema(UpdateWikiPageSchema),
  },
  {
    name: "delete_wiki_page",
    description: "Delete a wiki page from a GitLab project",
    inputSchema: zodToJsonSchema(DeleteWikiPageSchema),
  },
  {
    name: "get_repository_tree",
    description: "Get the repository tree for a GitLab project (list files and directories)",
    inputSchema: zodToJsonSchema(GetRepositoryTreeSchema),
  },
  {
    name: "list_pipelines",
    description: "List pipelines in a GitLab project with filtering options",
    inputSchema: zodToJsonSchema(ListPipelinesSchema),
  },
  {
    name: "get_pipeline",
    description: "Get details of a specific pipeline in a GitLab project",
    inputSchema: zodToJsonSchema(GetPipelineSchema),
  },
  {
    name: "list_pipeline_jobs",
    description: "List all jobs in a specific pipeline",
    inputSchema: zodToJsonSchema(ListPipelineJobsSchema),
  },
  {
    name: "get_pipeline_job",
    description: "Get details of a GitLab pipeline job number",
    inputSchema: zodToJsonSchema(GetPipelineJobOutputSchema),
  },
  {
    name: "get_pipeline_job_output",
    description: "Get the output/trace of a GitLab pipeline job with optional pagination to limit context window usage",
    inputSchema: zodToJsonSchema(GetPipelineJobOutputSchema),
  },
  {
    name: "create_pipeline",
    description: "Create a new pipeline for a branch or tag",
    inputSchema: zodToJsonSchema(CreatePipelineSchema),
  },
  {
    name: "retry_pipeline",
    description: "Retry a failed or canceled pipeline",
    inputSchema: zodToJsonSchema(RetryPipelineSchema),
  },
  {
    name: "cancel_pipeline",
    description: "Cancel a running pipeline",
    inputSchema: zodToJsonSchema(CancelPipelineSchema),
  },
  {
    name: "list_merge_requests",
    description: "List merge requests in a GitLab project with filtering options",
    inputSchema: zodToJsonSchema(ListMergeRequestsSchema),
  },
  {
    name: "list_milestones",
    description: "List milestones in a GitLab project with filtering options",
    inputSchema: zodToJsonSchema(ListProjectMilestonesSchema),
  },
  {
    name: "get_milestone",
    description: "Get details of a specific milestone",
    inputSchema: zodToJsonSchema(GetProjectMilestoneSchema),
  },
  {
    name: "create_milestone",
    description: "Create a new milestone in a GitLab project",
    inputSchema: zodToJsonSchema(CreateProjectMilestoneSchema),
  },
  {
    name: "edit_milestone",
    description: "Edit an existing milestone in a GitLab project",
    inputSchema: zodToJsonSchema(EditProjectMilestoneSchema),
  },
  {
    name: "delete_milestone",
    description: "Delete a milestone from a GitLab project",
    inputSchema: zodToJsonSchema(DeleteProjectMilestoneSchema),
  },
  {
    name: "get_milestone_issue",
    description: "Get issues associated with a specific milestone",
    inputSchema: zodToJsonSchema(GetMilestoneIssuesSchema),
  },
  {
    name: "get_milestone_merge_requests",
    description: "Get merge requests associated with a specific milestone",
    inputSchema: zodToJsonSchema(GetMilestoneMergeRequestsSchema),
  },
  {
    name: "promote_milestone",
    description: "Promote a milestone to the next stage",
    inputSchema: zodToJsonSchema(PromoteProjectMilestoneSchema),
  },
  {
    name: "get_milestone_burndown_events",
    description: "Get burndown events for a specific milestone",
    inputSchema: zodToJsonSchema(GetMilestoneBurndownEventsSchema),
  },
  {
    name: "get_users",
    description: "Get GitLab user details by usernames",
    inputSchema: zodToJsonSchema(GetUsersSchema),
  },
  {
    name: "list_commits",
    description: "List repository commits with filtering options",
    inputSchema: zodToJsonSchema(ListCommitsSchema),
  },
  {
    name: "get_commit",
    description: "Get details of a specific commit",
    inputSchema: zodToJsonSchema(GetCommitSchema),
  },
  {
    name: "get_commit_diff",
    description: "Get changes/diffs of a specific commit",
    inputSchema: zodToJsonSchema(GetCommitDiffSchema),
  },
  {
    name: "list_group_iterations",
    description: "List group iterations with filtering options",
    inputSchema: zodToJsonSchema(ListGroupIterationsSchema),
  },
];

// Define which tools are read-only
const readOnlyTools = [
  "search_repositories",
  "get_file_contents",
  "get_merge_request",
  "get_merge_request_diffs",
  "get_branch_diffs",
  "mr_discussions",
  "list_issues",
  "my_issues",
  "list_merge_requests",
  "get_issue",
  "list_issue_links",
  "list_issue_discussions",
  "get_issue_link",
  "list_namespaces",
  "get_namespace",
  "verify_namespace",
  "get_project",
  "list_projects",
  "list_project_members",
  "get_pipeline",
  "list_pipelines",
  "list_pipeline_jobs",
  "get_pipeline_job",
  "get_pipeline_job_output",
  "list_labels",
  "get_label",
  "list_group_projects",
  "get_repository_tree",
  "list_milestones",
  "get_milestone",
  "get_milestone_issue",
  "get_milestone_merge_requests",
  "get_milestone_burndown_events",
  "list_wiki_pages",
  "get_wiki_page",
  "get_users",
  "list_commits",
  "get_commit",
  "get_commit_diff",
  "list_group_iterations",
  "get_group_iteration",
];

// Define which tools are related to wiki and can be toggled by USE_GITLAB_WIKI
const wikiToolNames = [
  "list_wiki_pages",
  "get_wiki_page",
  "create_wiki_page",
  "update_wiki_page",
  "delete_wiki_page",
  "upload_wiki_attachment",
];

// Define which tools are related to milestones and can be toggled by USE_MILESTONE
const milestoneToolNames = [
  "list_milestones",
  "get_milestone",
  "create_milestone",
  "edit_milestone",
  "delete_milestone",
  "get_milestone_issue",
  "get_milestone_merge_requests",
  "promote_milestone",
  "get_milestone_burndown_events",
];

// Define which tools are related to pipelines and can be toggled by USE_PIPELINE
const pipelineToolNames = [
  "list_pipelines",
  "get_pipeline",
  "list_pipeline_jobs",
  "get_pipeline_job",
  "get_pipeline_job_output",
  "create_pipeline",
  "retry_pipeline",
  "cancel_pipeline",
];

/**
 * Smart URL handling for GitLab API
 *
 * @param {string | undefined} url - Input GitLab API URL
 * @returns {string} Normalized GitLab API URL with /api/v4 path
 */
function normalizeGitLabApiUrl(url?: string): string {
  if (!url) {
    return "https://gitlab.com/api/v4";
  }

  // Remove trailing slash if present
  let normalizedUrl = url.endsWith("/") ? url.slice(0, -1) : url;

  // Check if URL already has /api/v4
  if (!normalizedUrl.endsWith("/api/v4") && !normalizedUrl.endsWith("/api/v4/")) {
    // Append /api/v4 if not already present
    normalizedUrl = `${normalizedUrl}/api/v4`;
  }

  return normalizedUrl;
}

// Use the normalizeGitLabApiUrl function to handle various URL formats
const GITLAB_API_URL = normalizeGitLabApiUrl(process.env.GITLAB_API_URL || "");
const GITLAB_PROJECT_ID = process.env.GITLAB_PROJECT_ID;
const GITLAB_ALLOWED_PROJECT_IDS = process.env.GITLAB_ALLOWED_PROJECT_IDS?.split(',').map(id => id.trim()).filter(Boolean) || [];

if (!GITLAB_PERSONAL_ACCESS_TOKEN) {
  logger.error("GITLAB_PERSONAL_ACCESS_TOKEN environment variable is not set");
  process.exit(1);
}

/**
 * Utility function for handling GitLab API errors
 * API 에러 처리를 위한 유틸리티 함수 (Utility function for handling API errors)
 *
 * @param {import("node-fetch").Response} response - The response from GitLab API
 * @throws {Error} Throws an error with response details if the request failed
 */
async function handleGitLabError(response: import("node-fetch").Response): Promise<void> {
  if (!response.ok) {
    const errorBody = await response.text();
    // Check specifically for Rate Limit error
    if (response.status === 403 && errorBody.includes("User API Key Rate limit exceeded")) {
      logger.error("GitLab API Rate Limit Exceeded:", errorBody);
      logger.error("User API Key Rate limit exceeded. Please try again later.");
      throw new Error(`GitLab API Rate Limit Exceeded: ${errorBody}`);
    } else {
      // Handle other API errors
      throw new Error(`GitLab API error: ${response.status} ${response.statusText}\n${errorBody}`);
    }
  }
}

/**
 * @param {string} projectId - The project ID parameter passed to the function
 * @returns {string} The project ID to use for the API call
 * @throws {Error} If GITLAB_ALLOWED_PROJECT_IDS is set and the requested project is not in the whitelist
 */
function getEffectiveProjectId(projectId: string): string {
  if (GITLAB_ALLOWED_PROJECT_IDS.length > 0) {
    // If there's only one allowed project, use it as default
    if (GITLAB_ALLOWED_PROJECT_IDS.length === 1 && !projectId) {
      return GITLAB_ALLOWED_PROJECT_IDS[0];
    }
    
    // If a project ID is provided, check if it's in the whitelist
    if (projectId && !GITLAB_ALLOWED_PROJECT_IDS.includes(projectId)) {
      throw new Error(`Access denied: Project ${projectId} is not in the allowed project list: ${GITLAB_ALLOWED_PROJECT_IDS.join(', ')}`);
    }
    
    // If no project ID provided but we have multiple allowed projects, require an explicit choice
    if (!projectId && GITLAB_ALLOWED_PROJECT_IDS.length > 1) {
      throw new Error(`Multiple projects allowed (${GITLAB_ALLOWED_PROJECT_IDS.join(', ')}). Please specify a project ID.`);
    }
    
    return projectId || GITLAB_ALLOWED_PROJECT_IDS[0];
  }
  return GITLAB_PROJECT_ID || projectId;
}

/**
 * Create a fork of a GitLab project
 * 프로젝트 포크 생성 (Create a project fork)
 *
 * @param {string} projectId - The ID or URL-encoded path of the project
 * @param {string} [namespace] - The namespace to fork the project to
 * @returns {Promise<GitLabFork>} The created fork
 */
async function forkProject(projectId: string, namespace?: string): Promise<GitLabFork> {
  projectId = decodeURIComponent(projectId); // Decode project ID
  const effectiveProjectId = getEffectiveProjectId(projectId);
  const url = new URL(`${GITLAB_API_URL}/projects/${encodeURIComponent(effectiveProjectId)}/fork`);

  if (namespace) {
    url.searchParams.append("namespace", namespace);
  }

  const response = await fetch(url.toString(), {
    ...DEFAULT_FETCH_CONFIG,
    method: "POST",
  });

  // 이미 존재하는 프로젝트인 경우 처리
  if (response.status === 409) {
    throw new Error("Project already exists in the target namespace");
  }

  await handleGitLabError(response);
  const data = await response.json();
  return GitLabForkSchema.parse(data);
}

/**
 * Create a new branch in a GitLab project
 * 새로운 브랜치 생성 (Create a new branch)
 *
 * @param {string} projectId - The ID or URL-encoded path of the project
 * @param {z.infer<typeof CreateBranchOptionsSchema>} options - Branch creation options
 * @returns {Promise<GitLabReference>} The created branch reference
 */
async function createBranch(
  projectId: string,
  options: z.infer<typeof CreateBranchOptionsSchema>
): Promise<GitLabReference> {
  projectId = decodeURIComponent(projectId); // Decode project ID
  const effectiveProjectId = getEffectiveProjectId(projectId);
  const url = new URL(
    `${GITLAB_API_URL}/projects/${encodeURIComponent(effectiveProjectId)}/repository/branches`
  );

  const response = await fetch(url.toString(), {
    ...DEFAULT_FETCH_CONFIG,
    method: "POST",
    body: JSON.stringify({
      branch: options.name,
      ref: options.ref,
    }),
  });

  await handleGitLabError(response);
  return GitLabReferenceSchema.parse(await response.json());
}

/**
 * Get the default branch for a GitLab project
 * 프로젝트의 기본 브랜치 조회 (Get the default branch of a project)
 *
 * @param {string} projectId - The ID or URL-encoded path of the project
 * @returns {Promise<string>} The name of the default branch
 */
async function getDefaultBranchRef(projectId: string): Promise<string> {
  projectId = decodeURIComponent(projectId); // Decode project ID
  const effectiveProjectId = getEffectiveProjectId(projectId);
  const url = new URL(`${GITLAB_API_URL}/projects/${encodeURIComponent(effectiveProjectId)}`);

  const response = await fetch(url.toString(), {
    ...DEFAULT_FETCH_CONFIG,
  });

  await handleGitLabError(response);
  const project = GitLabRepositorySchema.parse(await response.json());
  return project.default_branch ?? "main";
}

/**
 * Get the contents of a file from a GitLab project
 * 파일 내용 조회 (Get file contents)
 *
 * @param {string} projectId - The ID or URL-encoded path of the project
 * @param {string} filePath - The path of the file to get
 * @param {string} [ref] - The name of the branch, tag or commit
 * @returns {Promise<GitLabContent>} The file content
 */
async function getFileContents(
  projectId: string,
  filePath: string,
  ref?: string
): Promise<GitLabContent> {
  projectId = decodeURIComponent(projectId); // Decode project ID
  const effectiveProjectId = getEffectiveProjectId(projectId);
  const encodedPath = encodeURIComponent(filePath);

  // ref가 없는 경우 default branch를 가져옴
  if (!ref) {
    ref = await getDefaultBranchRef(projectId);
  }

  const url = new URL(
    `${GITLAB_API_URL}/projects/${encodeURIComponent(effectiveProjectId)}/repository/files/${encodedPath}`
  );

  url.searchParams.append("ref", ref);

  const response = await fetch(url.toString(), {
    ...DEFAULT_FETCH_CONFIG,
  });

  // 파일을 찾을 수 없는 경우 처리
  if (response.status === 404) {
    throw new Error(`File not found: ${filePath}`);
  }

  await handleGitLabError(response);
  const data = await response.json();
  const parsedData = GitLabContentSchema.parse(data);

  // Base64로 인코딩된 파일 내용을 UTF-8로 디코딩
  if (!Array.isArray(parsedData) && parsedData.content) {
    parsedData.content = Buffer.from(parsedData.content, "base64").toString("utf8");
    parsedData.encoding = "utf8";
  }

  return parsedData;
}

/**
 * Create a new issue in a GitLab project
 * 이슈 생성 (Create an issue)
 *
 * @param {string} projectId - The ID or URL-encoded path of the project
 * @param {z.infer<typeof CreateIssueOptionsSchema>} options - Issue creation options
 * @returns {Promise<GitLabIssue>} The created issue
 */
async function createIssue(
  projectId: string,
  options: z.infer<typeof CreateIssueOptionsSchema>
): Promise<GitLabIssue> {
  projectId = decodeURIComponent(projectId); // Decode project ID
  const effectiveProjectId = getEffectiveProjectId(projectId);
  const url = new URL(`${GITLAB_API_URL}/projects/${encodeURIComponent(effectiveProjectId)}/issues`);

  const response = await fetch(url.toString(), {
    ...DEFAULT_FETCH_CONFIG,
    method: "POST",
    body: JSON.stringify({
      title: options.title,
      description: options.description,
      assignee_ids: options.assignee_ids,
      milestone_id: options.milestone_id,
      labels: options.labels?.join(","),
    }),
  });

  // 잘못된 요청 처리
  if (response.status === 400) {
    const errorBody = await response.text();
    throw new Error(`Invalid request: ${errorBody}`);
  }

  await handleGitLabError(response);
  const data = await response.json();
  return GitLabIssueSchema.parse(data);
}

/**
 * List issues across all accessible projects or within a specific project
 * 프로젝트의 이슈 목록 조회
 *
 * @param {string} projectId - The ID or URL-encoded path of the project (optional)
 * @param {Object} options - Options for listing issues
 * @returns {Promise<GitLabIssue[]>} List of issues
 */
async function listIssues(
  projectId?: string,
  options: Omit<z.infer<typeof ListIssuesSchema>, "project_id"> = {}
): Promise<GitLabIssue[]> {
  let url: URL;
  if (projectId) {
    projectId = decodeURIComponent(projectId); // Decode project ID
    const effectiveProjectId = getEffectiveProjectId(projectId);
    url = new URL(`${GITLAB_API_URL}/projects/${encodeURIComponent(effectiveProjectId)}/issues`);
  } else {
    url = new URL(`${GITLAB_API_URL}/issues`);
  }

  // Add all query parameters
  Object.entries(options).forEach(([key, value]) => {
    if (value !== undefined) {
      const keys = ["labels", "assignee_username"];
      if (keys.includes(key)) {
        if (Array.isArray(value)) {
          // Handle array of labels
          value.forEach(label => {
            url.searchParams.append(`${key}[]`, label.toString());
          });
        } else if (value) {
          url.searchParams.append(`${key}[]`, value.toString());
        }
      } else {
        url.searchParams.append(key, String(value));
      }
    }
  });

  const response = await fetch(url.toString(), {
    ...DEFAULT_FETCH_CONFIG,
  });

  await handleGitLabError(response);
  const data = await response.json();
  return z.array(GitLabIssueSchema).parse(data);
}

/**
 * List merge requests in a GitLab project with optional filtering
 *
 * @param {string} projectId - The ID or URL-encoded path of the project
 * @param {Object} options - Optional filtering parameters
 * @returns {Promise<GitLabMergeRequest[]>} List of merge requests
 */
async function listMergeRequests(
  projectId: string,
  options: Omit<z.infer<typeof ListMergeRequestsSchema>, "project_id"> = {}
): Promise<GitLabMergeRequest[]> {
  projectId = decodeURIComponent(projectId); // Decode project ID
  const url = new URL(`${GITLAB_API_URL}/projects/${encodeURIComponent(getEffectiveProjectId(projectId))}/merge_requests`);

  // Add all query parameters
  Object.entries(options).forEach(([key, value]) => {
    if (value !== undefined) {
      if (key === "labels" && Array.isArray(value)) {
        // Handle array of labels
        url.searchParams.append(key, value.join(","));
      } else {
        url.searchParams.append(key, String(value));
      }
    }
  });

  const response = await fetch(url.toString(), {
    ...DEFAULT_FETCH_CONFIG,
  });

  await handleGitLabError(response);
  const data = await response.json();
  return z.array(GitLabMergeRequestSchema).parse(data);
}

/**
 * Get a single issue from a GitLab project
 * 단일 이슈 조회
 *
 * @param {string} projectId - The ID or URL-encoded path of the project
 * @param {number} issueIid - The internal ID of the project issue
 * @returns {Promise<GitLabIssue>} The issue
 */
async function getIssue(projectId: string, issueIid: number | string): Promise<GitLabIssue> {
  projectId = decodeURIComponent(projectId); // Decode project ID
  const url = new URL(
    `${GITLAB_API_URL}/projects/${encodeURIComponent(getEffectiveProjectId(projectId))}/issues/${issueIid}`
  );

  const response = await fetch(url.toString(), {
    ...DEFAULT_FETCH_CONFIG,
  });

  await handleGitLabError(response);
  const data = await response.json();
  return GitLabIssueSchema.parse(data);
}

/**
 * Update an issue in a GitLab project
 * 이슈 업데이트
 *
 * @param {string} projectId - The ID or URL-encoded path of the project
 * @param {number} issueIid - The internal ID of the project issue
 * @param {Object} options - Update options for the issue
 * @returns {Promise<GitLabIssue>} The updated issue
 */
async function updateIssue(
  projectId: string,
  issueIid: number | string,
  options: Omit<z.infer<typeof UpdateIssueSchema>, "project_id" | "issue_iid">
): Promise<GitLabIssue> {
  projectId = decodeURIComponent(projectId); // Decode project ID
  const url = new URL(
    `${GITLAB_API_URL}/projects/${encodeURIComponent(getEffectiveProjectId(projectId))}/issues/${issueIid}`
  );

  // Convert labels array to comma-separated string if present
  const body: Record<string, any> = { ...options };
  if (body.labels && Array.isArray(body.labels)) {
    body.labels = body.labels.join(",");
  }

  const response = await fetch(url.toString(), {
    ...DEFAULT_FETCH_CONFIG,
    method: "PUT",
    body: JSON.stringify(body),
  });

  await handleGitLabError(response);
  const data = await response.json();
  return GitLabIssueSchema.parse(data);
}

/**
 * Delete an issue from a GitLab project
 * 이슈 삭제
 *
 * @param {string} projectId - The ID or URL-encoded path of the project
 * @param {number} issueIid - The internal ID of the project issue
 * @returns {Promise<void>}
 */
async function deleteIssue(projectId: string, issueIid: number | string): Promise<void> {
  projectId = decodeURIComponent(projectId); // Decode project ID
  const url = new URL(
    `${GITLAB_API_URL}/projects/${encodeURIComponent(getEffectiveProjectId(projectId))}/issues/${issueIid}`
  );

  const response = await fetch(url.toString(), {
    ...DEFAULT_FETCH_CONFIG,
    method: "DELETE",
  });

  await handleGitLabError(response);
}

/**
 * List all issue links for a specific issue
 * 이슈 관계 목록 조회
 *
 * @param {string} projectId - The ID or URL-encoded path of the project
 * @param {number} issueIid - The internal ID of the project issue
 * @returns {Promise<GitLabIssueWithLinkDetails[]>} List of issues with link details
 */
async function listIssueLinks(
  projectId: string,
  issueIid: number | string
): Promise<GitLabIssueWithLinkDetails[]> {
  projectId = decodeURIComponent(projectId); // Decode project ID
  const url = new URL(
    `${GITLAB_API_URL}/projects/${encodeURIComponent(getEffectiveProjectId(projectId))}/issues/${issueIid}/links`
  );

  const response = await fetch(url.toString(), {
    ...DEFAULT_FETCH_CONFIG,
  });

  await handleGitLabError(response);
  const data = await response.json();
  return z.array(GitLabIssueWithLinkDetailsSchema).parse(data);
}

/**
 * Get a specific issue link
 * 특정 이슈 관계 조회
 *
 * @param {string} projectId - The ID or URL-encoded path of the project
 * @param {number} issueIid - The internal ID of the project issue
 * @param {number} issueLinkId - The ID of the issue link
 * @returns {Promise<GitLabIssueLink>} The issue link
 */
async function getIssueLink(
  projectId: string,
  issueIid: number | string,
  issueLinkId: number | string
): Promise<GitLabIssueLink> {
  projectId = decodeURIComponent(projectId); // Decode project ID
  const url = new URL(
    `${GITLAB_API_URL}/projects/${encodeURIComponent(
      getEffectiveProjectId(projectId)
    )}/issues/${issueIid}/links/${issueLinkId}`
  );

  const response = await fetch(url.toString(), {
    ...DEFAULT_FETCH_CONFIG,
  });

  await handleGitLabError(response);
  const data = await response.json();
  return GitLabIssueLinkSchema.parse(data);
}

/**
 * Create an issue link between two issues
 * 이슈 관계 생성
 *
 * @param {string} projectId - The ID or URL-encoded path of the project
 * @param {number} issueIid - The internal ID of the project issue
 * @param {string} targetProjectId - The ID or URL-encoded path of the target project
 * @param {number} targetIssueIid - The internal ID of the target project issue
 * @param {string} linkType - The type of the relation (relates_to, blocks, is_blocked_by)
 * @returns {Promise<GitLabIssueLink>} The created issue link
 */
async function createIssueLink(
  projectId: string,
  issueIid: number | string,
  targetProjectId: string,
  targetIssueIid: number | string,
  linkType: "relates_to" | "blocks" | "is_blocked_by" = "relates_to"
): Promise<GitLabIssueLink> {
  projectId = decodeURIComponent(projectId); // Decode project ID
  targetProjectId = decodeURIComponent(targetProjectId); // Decode target project ID as well
  const url = new URL(
    `${GITLAB_API_URL}/projects/${encodeURIComponent(getEffectiveProjectId(projectId))}/issues/${issueIid}/links`
  );

  const response = await fetch(url.toString(), {
    ...DEFAULT_FETCH_CONFIG,
    method: "POST",
    body: JSON.stringify({
      target_project_id: targetProjectId,
      target_issue_iid: targetIssueIid,
      link_type: linkType,
    }),
  });

  await handleGitLabError(response);
  const data = await response.json();
  return GitLabIssueLinkSchema.parse(data);
}

/**
 * Delete an issue link
 * 이슈 관계 삭제
 *
 * @param {string} projectId - The ID or URL-encoded path of the project
 * @param {number} issueIid - The internal ID of the project issue
 * @param {number} issueLinkId - The ID of the issue link
 * @returns {Promise<void>}
 */
async function deleteIssueLink(
  projectId: string,
  issueIid: number | string,
  issueLinkId: number | string
): Promise<void> {
  projectId = decodeURIComponent(projectId); // Decode project ID
  const url = new URL(
    `${GITLAB_API_URL}/projects/${encodeURIComponent(
      getEffectiveProjectId(projectId)
    )}/issues/${issueIid}/links/${issueLinkId}`
  );

  const response = await fetch(url.toString(), {
    ...DEFAULT_FETCH_CONFIG,
    method: "DELETE",
  });

  await handleGitLabError(response);
}

/**
 * Create a new merge request in a GitLab project
 * 병합 요청 생성
 *
 * @param {string} projectId - The ID or URL-encoded path of the project
 * @param {z.infer<typeof CreateMergeRequestOptionsSchema>} options - Merge request creation options
 * @returns {Promise<GitLabMergeRequest>} The created merge request
 */
async function createMergeRequest(
  projectId: string,
  options: z.infer<typeof CreateMergeRequestOptionsSchema>
): Promise<GitLabMergeRequest> {
  projectId = decodeURIComponent(projectId); // Decode project ID
  const url = new URL(`${GITLAB_API_URL}/projects/${encodeURIComponent(getEffectiveProjectId(projectId))}/merge_requests`);

  const response = await fetch(url.toString(), {
    ...DEFAULT_FETCH_CONFIG,
    method: "POST",
    body: JSON.stringify({
      title: options.title,
      description: options.description,
      source_branch: options.source_branch,
      target_branch: options.target_branch,
      target_project_id: options.target_project_id,
      assignee_ids: options.assignee_ids,
      reviewer_ids: options.reviewer_ids,
      labels: options.labels?.join(","),
      allow_collaboration: options.allow_collaboration,
      draft: options.draft,
      remove_source_branch: options.remove_source_branch,
      squash: options.squash,
    }),
  });

  if (response.status === 400) {
    const errorBody = await response.text();
    throw new Error(`Invalid request: ${errorBody}`);
  }

  if (!response.ok) {
    const errorBody = await response.text();
    throw new Error(`GitLab API error: ${response.status} ${response.statusText}\n${errorBody}`);
  }

  const data = await response.json();
  return GitLabMergeRequestSchema.parse(data);
}

/**
 * Shared helper function for listing discussions
 * 토론 목록 조회를 위한 공유 헬퍼 함수
 *
 * @param {string} projectId - The ID or URL-encoded path of the project
 * @param {"issues" | "merge_requests"} resourceType - The type of resource (issues or merge_requests)
 * @param {number} resourceIid - The IID of the issue or merge request
 * @param {PaginationOptions} options - Pagination and sorting options
 * @returns {Promise<PaginatedDiscussionsResponse>} Paginated list of discussions
 */
async function listDiscussions(
  projectId: string,
  resourceType: "issues" | "merge_requests",
  resourceIid: number | string,
  options: PaginationOptions = {}
): Promise<PaginatedDiscussionsResponse> {
  projectId = decodeURIComponent(projectId); // Decode project ID
  const url = new URL(
    `${GITLAB_API_URL}/projects/${encodeURIComponent(
      getEffectiveProjectId(projectId)
    )}/${resourceType}/${resourceIid}/discussions`
  );

  // Add query parameters for pagination and sorting
  if (options.page) {
    url.searchParams.append("page", options.page.toString());
  }
  if (options.per_page) {
    url.searchParams.append("per_page", options.per_page.toString());
  }

  const response = await fetch(url.toString(), {
    ...DEFAULT_FETCH_CONFIG,
  });

  await handleGitLabError(response);
  const discussions = await response.json();

  // Extract pagination headers
  const pagination = {
    x_next_page: response.headers.get("x-next-page")
      ? parseInt(response.headers.get("x-next-page")!)
      : null,
    x_page: response.headers.get("x-page") ? parseInt(response.headers.get("x-page")!) : undefined,
    x_per_page: response.headers.get("x-per-page")
      ? parseInt(response.headers.get("x-per-page")!)
      : undefined,
    x_prev_page: response.headers.get("x-prev-page")
      ? parseInt(response.headers.get("x-prev-page")!)
      : null,
    x_total: response.headers.get("x-total") ? parseInt(response.headers.get("x-total")!) : null,
    x_total_pages: response.headers.get("x-total-pages")
      ? parseInt(response.headers.get("x-total-pages")!)
      : null,
  };

  return PaginatedDiscussionsResponseSchema.parse({
    items: discussions,
    pagination: pagination,
  });
}

/**
 * List merge request discussion items
 * 병합 요청 토론 목록 조회
 *
 * @param {string} projectId - The ID or URL-encoded path of the project
 * @param {number} mergeRequestIid - The IID of a merge request
 * @param {DiscussionPaginationOptions} options - Pagination and sorting options
 * @returns {Promise<GitLabDiscussion[]>} List of discussions
 */
async function listMergeRequestDiscussions(
  projectId: string,
  mergeRequestIid: number | string,
  options: PaginationOptions = {}
): Promise<PaginatedDiscussionsResponse> {
  return listDiscussions(projectId, "merge_requests", mergeRequestIid, options);
}

/**
 * List discussions for an issue
 *
 * @param {string} projectId - The ID or URL-encoded path of the project
 * @param {number} issueIid - The internal ID of the project issue
 * @param {DiscussionPaginationOptions} options - Pagination and sorting options
 * @returns {Promise<GitLabDiscussion[]>} List of issue discussions
 */
async function listIssueDiscussions(
  projectId: string,
  issueIid: number | string,
  options: PaginationOptions = {}
): Promise<PaginatedDiscussionsResponse> {
  return listDiscussions(projectId, "issues", issueIid, options);
}

/**
 * Modify an existing merge request thread note
 * 병합 요청 토론 노트 수정
 *
 * @param {string} projectId - The ID or URL-encoded path of the project
 * @param {number} mergeRequestIid - The IID of a merge request
 * @param {string} discussionId - The ID of a thread
 * @param {number} noteId - The ID of a thread note
 * @param {string} body - The new content of the note
 * @param {boolean} [resolved] - Resolve/unresolve state
 * @returns {Promise<GitLabDiscussionNote>} The updated note
 */
async function updateMergeRequestNote(
  projectId: string,
  mergeRequestIid: number | string,
  discussionId: string,
  noteId: number | string,
  body?: string,
  resolved?: boolean
): Promise<GitLabDiscussionNote> {
  projectId = decodeURIComponent(projectId); // Decode project ID
  const url = new URL(
    `${GITLAB_API_URL}/projects/${encodeURIComponent(
      getEffectiveProjectId(projectId)
    )}/merge_requests/${mergeRequestIid}/discussions/${discussionId}/notes/${noteId}`
  );

  // Only one of body or resolved can be sent according to GitLab API
  const payload: { body?: string; resolved?: boolean } = {};
  if (body !== undefined) {
    payload.body = body;
  } else if (resolved !== undefined) {
    payload.resolved = resolved;
  }

  const response = await fetch(url.toString(), {
    ...DEFAULT_FETCH_CONFIG,
    method: "PUT",
    body: JSON.stringify(payload),
  });

  await handleGitLabError(response);
  const data = await response.json();
  return GitLabDiscussionNoteSchema.parse(data);
}

/**
 * Update an issue discussion note
 * @param {string} projectId - The ID or URL-encoded path of the project
 * @param {number} issueIid - The IID of an issue
 * @param {string} discussionId - The ID of a thread
 * @param {number} noteId - The ID of a thread note
 * @param {string} body - The new content of the note
 * @returns {Promise<GitLabDiscussionNote>} The updated note
 */
async function updateIssueNote(
  projectId: string,
  issueIid: number | string,
  discussionId: string,
  noteId: number | string,
  body: string
): Promise<GitLabDiscussionNote> {
  projectId = decodeURIComponent(projectId); // Decode project ID
  const url = new URL(
    `${GITLAB_API_URL}/projects/${encodeURIComponent(
      getEffectiveProjectId(projectId)
    )}/issues/${issueIid}/discussions/${discussionId}/notes/${noteId}`
  );

  const payload = { body };

  const response = await fetch(url.toString(), {
    ...DEFAULT_FETCH_CONFIG,
    method: "PUT",
    body: JSON.stringify(payload),
  });

  await handleGitLabError(response);
  const data = await response.json();
  return GitLabDiscussionNoteSchema.parse(data);
}

/**
 * Create a note in an issue discussion
 * @param {string} projectId - The ID or URL-encoded path of the project
 * @param {number} issueIid - The IID of an issue
 * @param {string} discussionId - The ID of a thread
 * @param {string} body - The content of the new note
 * @param {string} [createdAt] - The creation date of the note (ISO 8601 format)
 * @returns {Promise<GitLabDiscussionNote>} The created note
 */
async function createIssueNote(
  projectId: string,
  issueIid: number | string,
  discussionId: string,
  body: string,
  createdAt?: string
): Promise<GitLabDiscussionNote> {
  projectId = decodeURIComponent(projectId); // Decode project ID
  const url = new URL(
    `${GITLAB_API_URL}/projects/${encodeURIComponent(
      getEffectiveProjectId(projectId)
    )}/issues/${issueIid}/discussions/${discussionId}/notes`
  );

  const payload: { body: string; created_at?: string } = { body };
  if (createdAt) {
    payload.created_at = createdAt;
  }

  const response = await fetch(url.toString(), {
    ...DEFAULT_FETCH_CONFIG,
    method: "POST",
    body: JSON.stringify(payload),
  });

  await handleGitLabError(response);
  const data = await response.json();
  return GitLabDiscussionNoteSchema.parse(data);
}

/**
 * Add a new note to an existing merge request thread
 * 기존 병합 요청 스레드에 새 노트 추가
 *
 * @param {string} projectId - The ID or URL-encoded path of the project
 * @param {number} mergeRequestIid - The IID of a merge request
 * @param {string} discussionId - The ID of a thread
 * @param {string} body - The content of the new note
 * @param {string} [createdAt] - The creation date of the note (ISO 8601 format)
 * @returns {Promise<GitLabDiscussionNote>} The created note
 */
async function createMergeRequestNote(
  projectId: string,
  mergeRequestIid: number | string,
  discussionId: string,
  body: string,
  createdAt?: string
): Promise<GitLabDiscussionNote> {
  projectId = decodeURIComponent(projectId); // Decode project ID
  const url = new URL(
    `${GITLAB_API_URL}/projects/${encodeURIComponent(
      getEffectiveProjectId(projectId)
    )}/merge_requests/${mergeRequestIid}/discussions/${discussionId}/notes`
  );

  const payload: { body: string; created_at?: string } = { body };
  if (createdAt) {
    payload.created_at = createdAt;
  }

  const response = await fetch(url.toString(), {
    ...DEFAULT_FETCH_CONFIG,
    method: "POST",
    body: JSON.stringify(payload),
  });

  await handleGitLabError(response);
  const data = await response.json();
  return GitLabDiscussionNoteSchema.parse(data);
}

/**
 * Create or update a file in a GitLab project
 * 파일 생성 또는 업데이트
 *
 * @param {string} projectId - The ID or URL-encoded path of the project
 * @param {string} filePath - The path of the file to create or update
 * @param {string} content - The content of the file
 * @param {string} commitMessage - The commit message
 * @param {string} branch - The branch name
 * @param {string} [previousPath] - The previous path of the file in case of rename
 * @returns {Promise<GitLabCreateUpdateFileResponse>} The file update response
 */
async function createOrUpdateFile(
  projectId: string,
  filePath: string,
  content: string,
  commitMessage: string,
  branch: string,
  previousPath?: string,
  last_commit_id?: string,
  commit_id?: string
): Promise<GitLabCreateUpdateFileResponse> {
  projectId = decodeURIComponent(projectId); // Decode project ID
  const encodedPath = encodeURIComponent(filePath);
  const url = new URL(
    `${GITLAB_API_URL}/projects/${encodeURIComponent(getEffectiveProjectId(projectId))}/repository/files/${encodedPath}`
  );

  const body: Record<string, any> = {
    branch,
    content,
    commit_message: commitMessage,
    encoding: "text",
    ...(previousPath ? { previous_path: previousPath } : {}),
  };

  // Check if file exists
  let method = "POST";
  try {
    // Get file contents to check existence and retrieve commit IDs
    const fileData = await getFileContents(projectId, filePath, branch);
    method = "PUT";

    // If fileData is not an array, it's a file content object with commit IDs
    if (!Array.isArray(fileData)) {
      // Use commit IDs from the file data if not provided in parameters
      if (!commit_id && fileData.commit_id) {
        body.commit_id = fileData.commit_id;
      } else if (commit_id) {
        body.commit_id = commit_id;
      }

      if (!last_commit_id && fileData.last_commit_id) {
        body.last_commit_id = fileData.last_commit_id;
      } else if (last_commit_id) {
        body.last_commit_id = last_commit_id;
      }
    }
  } catch (error) {
    if (!(error instanceof Error && error.message.includes("File not found"))) {
      throw error;
    }
    // File doesn't exist, use POST - no need for commit IDs for new files
    // But still use any provided as parameters if they exist
    if (commit_id) {
      body.commit_id = commit_id;
    }
    if (last_commit_id) {
      body.last_commit_id = last_commit_id;
    }
  }

  const response = await fetch(url.toString(), {
    ...DEFAULT_FETCH_CONFIG,
    method,
    body: JSON.stringify(body),
  });

  if (!response.ok) {
    const errorBody = await response.text();
    throw new Error(`GitLab API error: ${response.status} ${response.statusText}\n${errorBody}`);
  }

  const data = await response.json();
  return GitLabCreateUpdateFileResponseSchema.parse(data);
}

/**
 * Create a tree structure in a GitLab project repository
 * 저장소에 트리 구조 생성
 *
 * @param {string} projectId - The ID or URL-encoded path of the project
 * @param {FileOperation[]} files - Array of file operations
 * @param {string} [ref] - The name of the branch, tag or commit
 * @returns {Promise<GitLabTree>} The created tree
 */
async function createTree(
  projectId: string,
  files: FileOperation[],
  ref?: string
): Promise<GitLabTree> {
  projectId = decodeURIComponent(projectId); // Decode project ID
  const url = new URL(
    `${GITLAB_API_URL}/projects/${encodeURIComponent(getEffectiveProjectId(projectId))}/repository/tree`
  );

  if (ref) {
    url.searchParams.append("ref", ref);
  }

  const response = await fetch(url.toString(), {
    ...DEFAULT_FETCH_CONFIG,
    method: "POST",
    body: JSON.stringify({
      files: files.map(file => ({
        file_path: file.path,
        content: file.content,
        encoding: "text",
      })),
    }),
  });

  if (response.status === 400) {
    const errorBody = await response.text();
    throw new Error(`Invalid request: ${errorBody}`);
  }

  if (!response.ok) {
    const errorBody = await response.text();
    throw new Error(`GitLab API error: ${response.status} ${response.statusText}\n${errorBody}`);
  }

  const data = await response.json();
  return GitLabTreeSchema.parse(data);
}

/**
 * Create a commit in a GitLab project repository
 * 저장소에 커밋 생성
 *
 * @param {string} projectId - The ID or URL-encoded path of the project
 * @param {string} message - The commit message
 * @param {string} branch - The branch name
 * @param {FileOperation[]} actions - Array of file operations for the commit
 * @returns {Promise<GitLabCommit>} The created commit
 */
async function createCommit(
  projectId: string,
  message: string,
  branch: string,
  actions: FileOperation[]
): Promise<GitLabCommit> {
  projectId = decodeURIComponent(projectId); // Decode project ID
  const url = new URL(
    `${GITLAB_API_URL}/projects/${encodeURIComponent(getEffectiveProjectId(projectId))}/repository/commits`
  );

  const response = await fetch(url.toString(), {
    ...DEFAULT_FETCH_CONFIG,
    method: "POST",
    body: JSON.stringify({
      branch,
      commit_message: message,
      actions: actions.map(action => ({
        action: "create",
        file_path: action.path,
        content: action.content,
        encoding: "text",
      })),
    }),
  });

  if (response.status === 400) {
    const errorBody = await response.text();
    throw new Error(`Invalid request: ${errorBody}`);
  }

  if (!response.ok) {
    const errorBody = await response.text();
    throw new Error(`GitLab API error: ${response.status} ${response.statusText}\n${errorBody}`);
  }

  const data = await response.json();
  return GitLabCommitSchema.parse(data);
}

/**
 * Search for GitLab projects
 * 프로젝트 검색
 *
 * @param {string} query - The search query
 * @param {number} [page=1] - The page number
 * @param {number} [perPage=20] - Number of items per page
 * @returns {Promise<GitLabSearchResponse>} The search results
 */
async function searchProjects(
  query: string,
  page: number = 1,
  perPage: number = 20
): Promise<GitLabSearchResponse> {
  const url = new URL(`${GITLAB_API_URL}/projects`);
  url.searchParams.append("search", query);
  url.searchParams.append("page", page.toString());
  url.searchParams.append("per_page", perPage.toString());
  url.searchParams.append("order_by", "id");
  url.searchParams.append("sort", "desc");

  const response = await fetch(url.toString(), {
    ...DEFAULT_FETCH_CONFIG,
  });

  if (!response.ok) {
    const errorBody = await response.text();
    throw new Error(`GitLab API error: ${response.status} ${response.statusText}\n${errorBody}`);
  }

  const projects = (await response.json()) as GitLabRepository[];
  const totalCount = response.headers.get("x-total");
  const totalPages = response.headers.get("x-total-pages");

  // GitLab API doesn't return these headers for results > 10,000
  const count = totalCount ? parseInt(totalCount) : projects.length;

  return GitLabSearchResponseSchema.parse({
    count,
    total_pages: totalPages ? parseInt(totalPages) : Math.ceil(count / perPage),
    current_page: page,
    items: projects,
  });
}

/**
 * Create a new GitLab repository
 * 새 저장소 생성
 *
 * @param {z.infer<typeof CreateRepositoryOptionsSchema>} options - Repository creation options
 * @returns {Promise<GitLabRepository>} The created repository
 */
async function createRepository(
  options: z.infer<typeof CreateRepositoryOptionsSchema>
): Promise<GitLabRepository> {
  const response = await fetch(`${GITLAB_API_URL}/projects`, {
    ...DEFAULT_FETCH_CONFIG,
    method: "POST",
    body: JSON.stringify({
      name: options.name,
      description: options.description,
      visibility: options.visibility,
      initialize_with_readme: options.initialize_with_readme,
      default_branch: "main",
      path: options.name.toLowerCase().replace(/\s+/g, "-"),
    }),
  });

  if (!response.ok) {
    const errorBody = await response.text();
    throw new Error(`GitLab API error: ${response.status} ${response.statusText}\n${errorBody}`);
  }

  const data = await response.json();
  return GitLabRepositorySchema.parse(data);
}

/**
 * Get merge request details
 * MR 조회 함수 (Function to retrieve merge request)
 *
 * @param {string} projectId - The ID or URL-encoded path of the project
 * @param {number} mergeRequestIid - The internal ID of the merge request (Optional)
 * @param {string} [branchName] - The name of the branch to search for merge request by branch name (Optional)
 * @returns {Promise<GitLabMergeRequest>} The merge request details
 */
async function getMergeRequest(
  projectId: string,
  mergeRequestIid?: number | string,
  branchName?: string
): Promise<GitLabMergeRequest> {
  projectId = decodeURIComponent(projectId); // Decode project ID
  let url: URL;

  if (mergeRequestIid) {
    url = new URL(
      `${GITLAB_API_URL}/projects/${encodeURIComponent(
        getEffectiveProjectId(projectId)
      )}/merge_requests/${mergeRequestIid}`
    );
  } else if (branchName) {
    url = new URL(
      `${GITLAB_API_URL}/projects/${encodeURIComponent(
        getEffectiveProjectId(projectId)
      )}/merge_requests?source_branch=${encodeURIComponent(branchName)}`
    );
  } else {
    throw new Error("Either mergeRequestIid or branchName must be provided");
  }

  const response = await fetch(url.toString(), {
    ...DEFAULT_FETCH_CONFIG,
  });

  await handleGitLabError(response);

  const data = await response.json();

  // If response is an array (Comes from branchName search), return the first item if exist
  if (Array.isArray(data) && data.length > 0) {
    return GitLabMergeRequestSchema.parse(data[0]);
  }

  return GitLabMergeRequestSchema.parse(data);
}

/**
 * Get merge request changes/diffs
 * MR 변경사항 조회 함수 (Function to retrieve merge request changes)
 *
 * @param {string} projectId - The ID or URL-encoded path of the project
 * @param {number} mergeRequestIid - The internal ID of the merge request (Either mergeRequestIid or branchName must be provided)
 * @param {string} [branchName] - The name of the branch to search for merge request by branch name (Either mergeRequestIid or branchName must be provided)
 * @param {string} [view] - The view type for the diff (inline or parallel)
 * @returns {Promise<GitLabMergeRequestDiff[]>} The merge request diffs
 */
async function getMergeRequestDiffs(
  projectId: string,
  mergeRequestIid?: number | string,
  branchName?: string,
  view?: "inline" | "parallel"
): Promise<GitLabMergeRequestDiff[]> {
  projectId = decodeURIComponent(projectId); // Decode project ID
  if (!mergeRequestIid && !branchName) {
    throw new Error("Either mergeRequestIid or branchName must be provided");
  }

  if (branchName && !mergeRequestIid) {
    const mergeRequest = await getMergeRequest(projectId, undefined, branchName);
    mergeRequestIid = mergeRequest.iid;
  }

  const url = new URL(
    `${GITLAB_API_URL}/projects/${encodeURIComponent(
      getEffectiveProjectId(projectId)
    )}/merge_requests/${mergeRequestIid}/changes`
  );

  if (view) {
    url.searchParams.append("view", view);
  }

  const response = await fetch(url.toString(), {
    ...DEFAULT_FETCH_CONFIG,
  });

  await handleGitLabError(response);
  const data = (await response.json()) as { changes: unknown };
  return z.array(GitLabDiffSchema).parse(data.changes);
}

/**
 * Get merge request changes with detailed information including commits, diff_refs, and more
 * 마지막으로 추가된 상세한 MR 변경사항 조회 함수 (Detailed merge request changes retrieval function)
 *
 * @param {string} projectId - The ID or URL-encoded path of the project
 * @param {number} mergeRequestIid - The internal ID of the merge request (Either mergeRequestIid or branchName must be provided)
 * @param {string} [branchName] - The name of the branch to search for merge request by branch name (Either mergeRequestIid or branchName must be provided)
 * @param {boolean} [unidiff] - Return diff in unidiff format
 * @returns {Promise<any>} The complete merge request changes response
 */
async function listMergeRequestDiffs(
  projectId: string,
  mergeRequestIid?: number | string,
  branchName?: string,
  page?: number,
  perPage?: number,
  unidiff?: boolean
): Promise<any> {
  projectId = decodeURIComponent(projectId); // Decode project ID
  if (!mergeRequestIid && !branchName) {
    throw new Error("Either mergeRequestIid or branchName must be provided");
  }

  if (branchName && !mergeRequestIid) {
    const mergeRequest = await getMergeRequest(projectId, undefined, branchName);
    mergeRequestIid = mergeRequest.iid;
  }

  const url = new URL(
    `${GITLAB_API_URL}/projects/${encodeURIComponent(
      getEffectiveProjectId(projectId)
    )}/merge_requests/${mergeRequestIid}/diffs`
  );

  if (page) {
    url.searchParams.append("page", page.toString());
  }

  if (perPage) {
    url.searchParams.append("per_page", perPage.toString());
  }

  if (unidiff) {
    url.searchParams.append("unidiff", "true");
  }

  const response = await fetch(url.toString(), {
    ...DEFAULT_FETCH_CONFIG,
  });

  await handleGitLabError(response);
  return await response.json(); // Return full response including commits, diff_refs, changes, etc.
}

/**
 * Get branch comparison diffs
 *
 * @param {string} projectId - The ID or URL-encoded path of the project
 * @param {string} from - The branch name or commit SHA to compare from
 * @param {string} to - The branch name or commit SHA to compare to
 * @param {boolean} [straight] - Comparison method: false for '...' (default), true for '--'
 * @returns {Promise<GitLabCompareResult>} Branch comparison results
 */
async function getBranchDiffs(
  projectId: string,
  from: string,
  to: string,
  straight?: boolean
): Promise<GitLabCompareResult> {
  projectId = decodeURIComponent(projectId); // Decode project ID

  const url = new URL(
    `${GITLAB_API_URL}/projects/${encodeURIComponent(getEffectiveProjectId(projectId))}/repository/compare`
  );

  url.searchParams.append("from", from);
  url.searchParams.append("to", to);

  if (straight !== undefined) {
    url.searchParams.append("straight", straight.toString());
  }

  const response = await fetch(url.toString(), {
    ...DEFAULT_FETCH_CONFIG,
  });

  if (!response.ok) {
    const errorBody = await response.text();
    throw new Error(`GitLab API error: ${response.status} ${response.statusText}\n${errorBody}`);
  }

  const data = await response.json();
  return GitLabCompareResultSchema.parse(data);
}

/**
 * Update a merge request
 * MR 업데이트 함수 (Function to update merge request)
 *
 * @param {string} projectId - The ID or URL-encoded path of the project
 * @param {number} mergeRequestIid - The internal ID of the merge request (Optional)
 * @param {string} branchName - The name of the branch to search for merge request by branch name (Optional)
 * @param {Object} options - The update options
 * @returns {Promise<GitLabMergeRequest>} The updated merge request
 */
async function updateMergeRequest(
  projectId: string,
  options: Omit<
    z.infer<typeof UpdateMergeRequestSchema>,
    "project_id" | "merge_request_iid" | "source_branch"
  >,
  mergeRequestIid?: number | string,
  branchName?: string
): Promise<GitLabMergeRequest> {
  projectId = decodeURIComponent(projectId); // Decode project ID
  if (!mergeRequestIid && !branchName) {
    throw new Error("Either mergeRequestIid or branchName must be provided");
  }

  if (branchName && !mergeRequestIid) {
    const mergeRequest = await getMergeRequest(projectId, undefined, branchName);
    mergeRequestIid = mergeRequest.iid;
  }

  const url = new URL(
    `${GITLAB_API_URL}/projects/${encodeURIComponent(getEffectiveProjectId(projectId))}/merge_requests/${mergeRequestIid}`
  );

  const response = await fetch(url.toString(), {
    ...DEFAULT_FETCH_CONFIG,
    method: "PUT",
    body: JSON.stringify(options),
  });

  await handleGitLabError(response);
  return GitLabMergeRequestSchema.parse(await response.json());
}

/**
 * Create a new note (comment) on an issue or merge request
 * 📦 새로운 함수: createNote - 이슈 또는 병합 요청에 노트(댓글)를 추가하는 함수
 * (New function: createNote - Function to add a note (comment) to an issue or merge request)
 *
 * @param {string} projectId - The ID or URL-encoded path of the project
 * @param {"issue" | "merge_request"} noteableType - The type of the item to add a note to (issue or merge_request)
 * @param {number} noteableIid - The internal ID of the issue or merge request
 * @param {string} body - The content of the note
 * @returns {Promise<any>} The created note
 */
async function createNote(
  projectId: string,
  noteableType: "issue" | "merge_request", // 'issue' 또는 'merge_request' 타입 명시
  noteableIid: number | string,
  body: string
): Promise<any> {
  projectId = decodeURIComponent(projectId); // Decode project ID
  // ⚙️ 응답 타입은 GitLab API 문서에 따라 조정 가능
  const url = new URL(
    `${GITLAB_API_URL}/projects/${encodeURIComponent(
      getEffectiveProjectId(projectId)
    )}/${noteableType}s/${noteableIid}/notes` // Using plural form (issues/merge_requests) as per GitLab API documentation
  );

  const response = await fetch(url.toString(), {
    ...DEFAULT_FETCH_CONFIG,
    method: "POST",
    body: JSON.stringify({ body }),
  });

  if (!response.ok) {
    const errorText = await response.text();
    throw new Error(`GitLab API error: ${response.status} ${response.statusText}\n${errorText}`);
  }

  return await response.json();
}

/**
 * Create a new thread on a merge request
 * 📦 새로운 함수: createMergeRequestThread - 병합 요청에 새로운 스레드(토론)를 생성하는 함수
 * (New function: createMergeRequestThread - Function to create a new thread (discussion) on a merge request)
 *
 * This function provides more capabilities than createNote, including the ability to:
 * - Create diff notes (comments on specific lines of code)
 * - Specify exact positions for comments
 * - Set creation timestamps
 *
 * @param {string} projectId - The ID or URL-encoded path of the project
 * @param {number} mergeRequestIid - The internal ID of the merge request
 * @param {string} body - The content of the thread
 * @param {MergeRequestThreadPosition} [position] - Position information for diff notes
 * @param {string} [createdAt] - ISO 8601 formatted creation date
 * @returns {Promise<GitLabDiscussion>} The created discussion thread
 */
async function createMergeRequestThread(
  projectId: string,
  mergeRequestIid: number | string,
  body: string,
  position?: MergeRequestThreadPosition,
  createdAt?: string
): Promise<GitLabDiscussion> {
  projectId = decodeURIComponent(projectId); // Decode project ID
  const url = new URL(
    `${GITLAB_API_URL}/projects/${encodeURIComponent(
      getEffectiveProjectId(projectId)
    )}/merge_requests/${mergeRequestIid}/discussions`
  );

  const payload: Record<string, any> = { body };

  // Add optional parameters if provided
  if (position) {
    payload.position = position;
  }

  if (createdAt) {
    payload.created_at = createdAt;
  }

  const response = await fetch(url.toString(), {
    ...DEFAULT_FETCH_CONFIG,
    method: "POST",
    body: JSON.stringify(payload),
  });

  await handleGitLabError(response);
  const data = await response.json();
  return GitLabDiscussionSchema.parse(data);
}

/**
 * List all namespaces
 * 사용 가능한 모든 네임스페이스 목록 조회
 *
 * @param {Object} options - Options for listing namespaces
 * @param {string} [options.search] - Search query to filter namespaces
 * @param {boolean} [options.owned_only] - Only return namespaces owned by the authenticated user
 * @param {boolean} [options.top_level_only] - Only return top-level namespaces
 * @returns {Promise<GitLabNamespace[]>} List of namespaces
 */
async function listNamespaces(options: {
  search?: string;
  owned_only?: boolean;
  top_level_only?: boolean;
}): Promise<GitLabNamespace[]> {
  const url = new URL(`${GITLAB_API_URL}/namespaces`);

  if (options.search) {
    url.searchParams.append("search", options.search);
  }

  if (options.owned_only) {
    url.searchParams.append("owned_only", "true");
  }

  if (options.top_level_only) {
    url.searchParams.append("top_level_only", "true");
  }

  const response = await fetch(url.toString(), {
    ...DEFAULT_FETCH_CONFIG,
  });

  await handleGitLabError(response);
  const data = await response.json();
  return z.array(GitLabNamespaceSchema).parse(data);
}

/**
 * Get details on a namespace
 * 네임스페이스 상세 정보 조회
 *
 * @param {string} id - The ID or URL-encoded path of the namespace
 * @returns {Promise<GitLabNamespace>} The namespace details
 */
async function getNamespace(id: string): Promise<GitLabNamespace> {
  const url = new URL(`${GITLAB_API_URL}/namespaces/${encodeURIComponent(id)}`);

  const response = await fetch(url.toString(), {
    ...DEFAULT_FETCH_CONFIG,
  });

  await handleGitLabError(response);
  const data = await response.json();
  return GitLabNamespaceSchema.parse(data);
}

/**
 * Verify if a namespace exists
 * 네임스페이스 존재 여부 확인
 *
 * @param {string} namespacePath - The path of the namespace to check
 * @param {number} [parentId] - The ID of the parent namespace
 * @returns {Promise<GitLabNamespaceExistsResponse>} The verification result
 */
async function verifyNamespaceExistence(
  namespacePath: string,
  parentId?: number
): Promise<GitLabNamespaceExistsResponse> {
  const url = new URL(`${GITLAB_API_URL}/namespaces/${encodeURIComponent(namespacePath)}/exists`);

  if (parentId) {
    url.searchParams.append("parent_id", parentId.toString());
  }

  const response = await fetch(url.toString(), {
    ...DEFAULT_FETCH_CONFIG,
  });

  await handleGitLabError(response);
  const data = await response.json();
  return GitLabNamespaceExistsResponseSchema.parse(data);
}

/**
 * Get a single project
 * 단일 프로젝트 조회
 *
 * @param {string} projectId - The ID or URL-encoded path of the project
 * @param {Object} options - Options for getting project details
 * @param {boolean} [options.license] - Include project license data
 * @param {boolean} [options.statistics] - Include project statistics
 * @param {boolean} [options.with_custom_attributes] - Include custom attributes in response
 * @returns {Promise<GitLabProject>} Project details
 */
async function getProject(
  projectId: string,
  options: {
    license?: boolean;
    statistics?: boolean;
    with_custom_attributes?: boolean;
  } = {}
): Promise<GitLabProject> {
  projectId = decodeURIComponent(projectId); // Decode project ID
  const url = new URL(`${GITLAB_API_URL}/projects/${encodeURIComponent(getEffectiveProjectId(projectId))}`);

  if (options.license) {
    url.searchParams.append("license", "true");
  }

  if (options.statistics) {
    url.searchParams.append("statistics", "true");
  }

  if (options.with_custom_attributes) {
    url.searchParams.append("with_custom_attributes", "true");
  }

  const response = await fetch(url.toString(), {
    ...DEFAULT_FETCH_CONFIG,
  });

  await handleGitLabError(response);
  const data = await response.json();
  return GitLabRepositorySchema.parse(data);
}

/**
 * List projects
 * 프로젝트 목록 조회
 *
 * @param {Object} options - Options for listing projects
 * @returns {Promise<GitLabProject[]>} List of projects
 */
async function listProjects(
  options: z.infer<typeof ListProjectsSchema> = {}
): Promise<GitLabProject[]> {
  // Construct the query parameters
  const params = new URLSearchParams();
  for (const [key, value] of Object.entries(options)) {
    if (value !== undefined && value !== null) {
      if (typeof value === "boolean") {
        params.append(key, value ? "true" : "false");
      } else {
        params.append(key, String(value));
      }
    }
  }

  // Make the API request
  const response = await fetch(`${GITLAB_API_URL}/projects?${params.toString()}`, {
    ...DEFAULT_FETCH_CONFIG,
  });

  // Handle errors
  await handleGitLabError(response);

  // Parse and return the data
  const data = await response.json();
  return z.array(GitLabProjectSchema).parse(data);
}

/**
 * List labels for a project
 *
 * @param projectId The ID or URL-encoded path of the project
 * @param options Optional parameters for listing labels
 * @returns Array of GitLab labels
 */
async function listLabels(
  projectId: string,
  options: Omit<z.infer<typeof ListLabelsSchema>, "project_id"> = {}
): Promise<GitLabLabel[]> {
  projectId = decodeURIComponent(projectId); // Decode project ID
  // Construct the URL with project path
  const url = new URL(`${GITLAB_API_URL}/projects/${encodeURIComponent(getEffectiveProjectId(projectId))}/labels`);

  // Add query parameters
  Object.entries(options).forEach(([key, value]) => {
    if (value !== undefined) {
      if (typeof value === "boolean") {
        url.searchParams.append(key, value ? "true" : "false");
      } else {
        url.searchParams.append(key, String(value));
      }
    }
  });

  // Make the API request
  const response = await fetch(url.toString(), {
    ...DEFAULT_FETCH_CONFIG,
  });

  // Handle errors
  await handleGitLabError(response);

  // Parse and return the data
  const data = await response.json();
  return data as GitLabLabel[];
}

/**
 * Get a single label from a project
 *
 * @param projectId The ID or URL-encoded path of the project
 * @param labelId The ID or name of the label
 * @param includeAncestorGroups Whether to include ancestor groups
 * @returns GitLab label
 */
async function getLabel(
  projectId: string,
  labelId: number | string,
  includeAncestorGroups?: boolean
): Promise<GitLabLabel> {
  projectId = decodeURIComponent(projectId); // Decode project ID
  const url = new URL(
    `${GITLAB_API_URL}/projects/${encodeURIComponent(
      getEffectiveProjectId(projectId)
    )}/labels/${encodeURIComponent(String(labelId))}`
  );

  // Add query parameters
  if (includeAncestorGroups !== undefined) {
    url.searchParams.append("include_ancestor_groups", includeAncestorGroups ? "true" : "false");
  }

  // Make the API request
  const response = await fetch(url.toString(), {
    ...DEFAULT_FETCH_CONFIG,
  });

  // Handle errors
  await handleGitLabError(response);

  // Parse and return the data
  const data = await response.json();
  return data as GitLabLabel;
}

/**
 * Create a new label in a project
 *
 * @param projectId The ID or URL-encoded path of the project
 * @param options Options for creating the label
 * @returns Created GitLab label
 */
async function createLabel(
  projectId: string,
  options: Omit<z.infer<typeof CreateLabelSchema>, "project_id">
): Promise<GitLabLabel> {
  projectId = decodeURIComponent(projectId); // Decode project ID
  // Make the API request
  const response = await fetch(
    `${GITLAB_API_URL}/projects/${encodeURIComponent(getEffectiveProjectId(projectId))}/labels`,
    {
      ...DEFAULT_FETCH_CONFIG,
      method: "POST",
      body: JSON.stringify(options),
    }
  );

  // Handle errors
  await handleGitLabError(response);

  // Parse and return the data
  const data = await response.json();
  return data as GitLabLabel;
}

/**
 * Update an existing label in a project
 *
 * @param projectId The ID or URL-encoded path of the project
 * @param labelId The ID or name of the label to update
 * @param options Options for updating the label
 * @returns Updated GitLab label
 */
async function updateLabel(
  projectId: string,
  labelId: number | string,
  options: Omit<z.infer<typeof UpdateLabelSchema>, "project_id" | "label_id">
): Promise<GitLabLabel> {
  projectId = decodeURIComponent(projectId); // Decode project ID
  // Make the API request
  const response = await fetch(
    `${GITLAB_API_URL}/projects/${encodeURIComponent(
      getEffectiveProjectId(projectId)
    )}/labels/${encodeURIComponent(String(labelId))}`,
    {
      ...DEFAULT_FETCH_CONFIG,
      method: "PUT",
      body: JSON.stringify(options),
    }
  );

  // Handle errors
  await handleGitLabError(response);

  // Parse and return the data
  const data = await response.json();
  return data as GitLabLabel;
}

/**
 * Delete a label from a project
 *
 * @param projectId The ID or URL-encoded path of the project
 * @param labelId The ID or name of the label to delete
 */
async function deleteLabel(projectId: string, labelId: number | string): Promise<void> {
  projectId = decodeURIComponent(projectId); // Decode project ID
  // Make the API request
  const response = await fetch(
    `${GITLAB_API_URL}/projects/${encodeURIComponent(
      getEffectiveProjectId(projectId)
    )}/labels/${encodeURIComponent(String(labelId))}`,
    {
      ...DEFAULT_FETCH_CONFIG,
      method: "DELETE",
    }
  );

  // Handle errors
  await handleGitLabError(response);
}

/**
 * List all projects in a GitLab group
 *
 * @param {z.infer<typeof ListGroupProjectsSchema>} options - Options for listing group projects
 * @returns {Promise<GitLabProject[]>} Array of projects in the group
 */
async function listGroupProjects(
  options: z.infer<typeof ListGroupProjectsSchema>
): Promise<GitLabProject[]> {
  const url = new URL(`${GITLAB_API_URL}/groups/${encodeURIComponent(options.group_id)}/projects`);

  // Add optional parameters to URL
  if (options.include_subgroups) url.searchParams.append("include_subgroups", "true");
  if (options.search) url.searchParams.append("search", options.search);
  if (options.order_by) url.searchParams.append("order_by", options.order_by);
  if (options.sort) url.searchParams.append("sort", options.sort);
  if (options.page) url.searchParams.append("page", options.page.toString());
  if (options.per_page) url.searchParams.append("per_page", options.per_page.toString());
  if (options.archived !== undefined)
    url.searchParams.append("archived", options.archived.toString());
  if (options.visibility) url.searchParams.append("visibility", options.visibility);
  if (options.with_issues_enabled !== undefined)
    url.searchParams.append("with_issues_enabled", options.with_issues_enabled.toString());
  if (options.with_merge_requests_enabled !== undefined)
    url.searchParams.append(
      "with_merge_requests_enabled",
      options.with_merge_requests_enabled.toString()
    );
  if (options.min_access_level !== undefined)
    url.searchParams.append("min_access_level", options.min_access_level.toString());
  if (options.with_programming_language)
    url.searchParams.append("with_programming_language", options.with_programming_language);
  if (options.starred !== undefined) url.searchParams.append("starred", options.starred.toString());
  if (options.statistics !== undefined)
    url.searchParams.append("statistics", options.statistics.toString());
  if (options.with_custom_attributes !== undefined)
    url.searchParams.append("with_custom_attributes", options.with_custom_attributes.toString());
  if (options.with_security_reports !== undefined)
    url.searchParams.append("with_security_reports", options.with_security_reports.toString());

  const response = await fetch(url.toString(), {
    ...DEFAULT_FETCH_CONFIG,
  });

  await handleGitLabError(response);
  const projects = await response.json();
  return GitLabProjectSchema.array().parse(projects);
}

// Wiki API helper functions
/**
 * List wiki pages in a project
 */
async function listWikiPages(
  projectId: string,
  options: Omit<ListWikiPagesOptions, "project_id"> = {}
): Promise<GitLabWikiPage[]> {
  projectId = decodeURIComponent(projectId); // Decode project ID
  const url = new URL(`${GITLAB_API_URL}/projects/${encodeURIComponent(getEffectiveProjectId(projectId))}/wikis`);
  if (options.page) url.searchParams.append("page", options.page.toString());
  if (options.per_page) url.searchParams.append("per_page", options.per_page.toString());
  if (options.with_content)
    url.searchParams.append("with_content", options.with_content.toString());
  const response = await fetch(url.toString(), {
    ...DEFAULT_FETCH_CONFIG,
  });
  await handleGitLabError(response);
  const data = await response.json();
  return GitLabWikiPageSchema.array().parse(data);
}

/**
 * Get a specific wiki page
 */
async function getWikiPage(projectId: string, slug: string): Promise<GitLabWikiPage> {
  projectId = decodeURIComponent(projectId); // Decode project ID
  const response = await fetch(
    `${GITLAB_API_URL}/projects/${encodeURIComponent(getEffectiveProjectId(projectId))}/wikis/${encodeURIComponent(slug)}`,
    { ...DEFAULT_FETCH_CONFIG }
  );
  await handleGitLabError(response);
  const data = await response.json();
  return GitLabWikiPageSchema.parse(data);
}

/**
 * Create a new wiki page
 */
async function createWikiPage(
  projectId: string,
  title: string,
  content: string,
  format?: string
): Promise<GitLabWikiPage> {
  projectId = decodeURIComponent(projectId); // Decode project ID
  const body: Record<string, any> = { title, content };
  if (format) body.format = format;
  const response = await fetch(
    `${GITLAB_API_URL}/projects/${encodeURIComponent(getEffectiveProjectId(projectId))}/wikis`,
    {
      ...DEFAULT_FETCH_CONFIG,
      method: "POST",
      body: JSON.stringify(body),
    }
  );
  await handleGitLabError(response);
  const data = await response.json();
  return GitLabWikiPageSchema.parse(data);
}

/**
 * Update an existing wiki page
 */
async function updateWikiPage(
  projectId: string,
  slug: string,
  title?: string,
  content?: string,
  format?: string
): Promise<GitLabWikiPage> {
  projectId = decodeURIComponent(projectId); // Decode project ID
  const body: Record<string, any> = {};
  if (title) body.title = title;
  if (content) body.content = content;
  if (format) body.format = format;
  const response = await fetch(
    `${GITLAB_API_URL}/projects/${encodeURIComponent(getEffectiveProjectId(projectId))}/wikis/${encodeURIComponent(slug)}`,
    {
      ...DEFAULT_FETCH_CONFIG,
      method: "PUT",
      body: JSON.stringify(body),
    }
  );
  await handleGitLabError(response);
  const data = await response.json();
  return GitLabWikiPageSchema.parse(data);
}

/**
 * Delete a wiki page
 */
async function deleteWikiPage(projectId: string, slug: string): Promise<void> {
  projectId = decodeURIComponent(projectId); // Decode project ID
  const response = await fetch(
    `${GITLAB_API_URL}/projects/${encodeURIComponent(getEffectiveProjectId(projectId))}/wikis/${encodeURIComponent(slug)}`,
    {
      ...DEFAULT_FETCH_CONFIG,
      method: "DELETE",
    }
  );
  await handleGitLabError(response);
}

/**
 * List pipelines in a GitLab project
 *
 * @param {string} projectId - The ID or URL-encoded path of the project
 * @param {ListPipelinesOptions} options - Options for filtering pipelines
 * @returns {Promise<GitLabPipeline[]>} List of pipelines
 */
async function listPipelines(
  projectId: string,
  options: Omit<ListPipelinesOptions, "project_id"> = {}
): Promise<GitLabPipeline[]> {
  projectId = decodeURIComponent(projectId); // Decode project ID
  const url = new URL(`${GITLAB_API_URL}/projects/${encodeURIComponent(getEffectiveProjectId(projectId))}/pipelines`);

  // Add all query parameters
  Object.entries(options).forEach(([key, value]) => {
    if (value !== undefined) {
      url.searchParams.append(key, value.toString());
    }
  });

  const response = await fetch(url.toString(), {
    ...DEFAULT_FETCH_CONFIG,
  });

  await handleGitLabError(response);
  const data = await response.json();
  return z.array(GitLabPipelineSchema).parse(data);
}

/**
 * Get details of a specific pipeline
 *
 * @param {string} projectId - The ID or URL-encoded path of the project
 * @param {number} pipelineId - The ID of the pipeline
 * @returns {Promise<GitLabPipeline>} Pipeline details
 */
async function getPipeline(projectId: string, pipelineId: number | string): Promise<GitLabPipeline> {
  projectId = decodeURIComponent(projectId); // Decode project ID
  const url = new URL(
    `${GITLAB_API_URL}/projects/${encodeURIComponent(getEffectiveProjectId(projectId))}/pipelines/${pipelineId}`
  );

  const response = await fetch(url.toString(), {
    ...DEFAULT_FETCH_CONFIG,
  });

  if (response.status === 404) {
    throw new Error(`Pipeline not found`);
  }

  await handleGitLabError(response);
  const data = await response.json();
  return GitLabPipelineSchema.parse(data);
}

/**
 * List all jobs in a specific pipeline
 *
 * @param {string} projectId - The ID or URL-encoded path of the project
 * @param {number} pipelineId - The ID of the pipeline
 * @param {Object} options - Options for filtering jobs
 * @returns {Promise<GitLabPipelineJob[]>} List of pipeline jobs
 */
async function listPipelineJobs(
  projectId: string,
  pipelineId: number | string,
  options: Omit<ListPipelineJobsOptions, "project_id" | "pipeline_id"> = {}
): Promise<GitLabPipelineJob[]> {
  projectId = decodeURIComponent(projectId); // Decode project ID
  const url = new URL(
    `${GITLAB_API_URL}/projects/${encodeURIComponent(getEffectiveProjectId(projectId))}/pipelines/${pipelineId}/jobs`
  );

  // Add all query parameters
  Object.entries(options).forEach(([key, value]) => {
    if (value !== undefined) {
      if (typeof value === "boolean") {
        url.searchParams.append(key, value ? "true" : "false");
      } else {
        url.searchParams.append(key, value.toString());
      }
    }
  });

  const response = await fetch(url.toString(), {
    ...DEFAULT_FETCH_CONFIG,
  });

  if (response.status === 404) {
    throw new Error(`Pipeline not found`);
  }

  await handleGitLabError(response);
  const data = await response.json();
  return z.array(GitLabPipelineJobSchema).parse(data);
}
async function getPipelineJob(projectId: string, jobId: number | string): Promise<GitLabPipelineJob> {
  projectId = decodeURIComponent(projectId); // Decode project ID
  const url = new URL(`${GITLAB_API_URL}/projects/${encodeURIComponent(getEffectiveProjectId(projectId))}/jobs/${jobId}`);

  const response = await fetch(url.toString(), {
    ...DEFAULT_FETCH_CONFIG,
  });

  if (response.status === 404) {
    throw new Error(`Job not found`);
  }

  await handleGitLabError(response);
  const data = await response.json();
  return GitLabPipelineJobSchema.parse(data);
}

/**
 * Get the output/trace of a pipeline job
 *
 * @param {string} projectId - The ID or URL-encoded path of the project
 * @param {number} jobId - The ID of the job
 * @param {number} limit - Maximum number of lines to return from the end (default: 1000)
 * @param {number} offset - Number of lines to skip from the end (default: 0)
 * @returns {Promise<string>} The job output/trace
 */
async function getPipelineJobOutput(projectId: string, jobId: number | string, limit?: number, offset?: number): Promise<string> {
  projectId = decodeURIComponent(projectId); // Decode project ID
  const url = new URL(
    `${GITLAB_API_URL}/projects/${encodeURIComponent(getEffectiveProjectId(projectId))}/jobs/${jobId}/trace`
  );

  const response = await fetch(url.toString(), {
    ...DEFAULT_FETCH_CONFIG,
    headers: {
      ...DEFAULT_HEADERS,
      Accept: "text/plain", // Override Accept header to get plain text
    },
  });

  if (response.status === 404) {
    throw new Error(`Job trace not found or job is not finished yet`);
  }

  await handleGitLabError(response);
  const fullTrace = await response.text();
  
  // Apply client-side pagination to limit context window usage
  if (limit !== undefined || offset !== undefined) {
    const lines = fullTrace.split('\n');
    const startOffset = offset || 0;
    const maxLines = limit || 1000;
    
    // Return lines from the end, skipping offset lines and limiting to maxLines
    const startIndex = Math.max(0, lines.length - startOffset - maxLines);
    const endIndex = lines.length - startOffset;
    
    const selectedLines = lines.slice(startIndex, endIndex);
    const result = selectedLines.join('\n');
    
    // Add metadata about truncation
    if (startIndex > 0 || endIndex < lines.length) {
      const totalLines = lines.length;
      const shownLines = selectedLines.length;
      const skippedFromStart = startIndex;
      const skippedFromEnd = startOffset;
      
      return `[Log truncated: showing ${shownLines} of ${totalLines} lines, skipped ${skippedFromStart} from start, ${skippedFromEnd} from end]\n\n${result}`;
    }
    
    return result;
  }
  
  return fullTrace;
}

/**
 * Create a new pipeline
 *
 * @param {string} projectId - The ID or URL-encoded path of the project
 * @param {string} ref - The branch or tag to run the pipeline on
 * @param {Array} variables - Optional variables for the pipeline
 * @returns {Promise<GitLabPipeline>} The created pipeline
 */
async function createPipeline(
  projectId: string,
  ref: string,
  variables?: Array<{ key: string; value: string }>
): Promise<GitLabPipeline> {
  projectId = decodeURIComponent(projectId); // Decode project ID
  const url = new URL(`${GITLAB_API_URL}/projects/${encodeURIComponent(getEffectiveProjectId(projectId))}/pipeline`);

  const body: any = { ref };
  if (variables && variables.length > 0) {
    body.variables = variables;
  }

  const response = await fetch(url.toString(), {
    method: "POST",
    headers: DEFAULT_HEADERS,
    body: JSON.stringify(body),
  });

  await handleGitLabError(response);
  const data = await response.json();
  return GitLabPipelineSchema.parse(data);
}

/**
 * Retry a pipeline
 *
 * @param {string} projectId - The ID or URL-encoded path of the project
 * @param {number} pipelineId - The ID of the pipeline to retry
 * @returns {Promise<GitLabPipeline>} The retried pipeline
 */
async function retryPipeline(projectId: string, pipelineId: number | string): Promise<GitLabPipeline> {
  projectId = decodeURIComponent(projectId); // Decode project ID
  const url = new URL(
    `${GITLAB_API_URL}/projects/${encodeURIComponent(getEffectiveProjectId(projectId))}/pipelines/${pipelineId}/retry`
  );

  const response = await fetch(url.toString(), {
    method: "POST",
    headers: DEFAULT_HEADERS,
  });

  await handleGitLabError(response);
  const data = await response.json();
  return GitLabPipelineSchema.parse(data);
}

/**
 * Cancel a pipeline
 *
 * @param {string} projectId - The ID or URL-encoded path of the project
 * @param {number} pipelineId - The ID of the pipeline to cancel
 * @returns {Promise<GitLabPipeline>} The canceled pipeline
 */
async function cancelPipeline(projectId: string, pipelineId: number | string): Promise<GitLabPipeline> {
  projectId = decodeURIComponent(projectId); // Decode project ID
  const url = new URL(
    `${GITLAB_API_URL}/projects/${encodeURIComponent(getEffectiveProjectId(projectId))}/pipelines/${pipelineId}/cancel`
  );

  const response = await fetch(url.toString(), {
    method: "POST",
    headers: DEFAULT_HEADERS,
  });

  await handleGitLabError(response);
  const data = await response.json();
  return GitLabPipelineSchema.parse(data);
}

/**
 * Get the repository tree for a project
 * @param {string} projectId - The ID or URL-encoded path of the project
 * @param {GetRepositoryTreeOptions} options - Options for the tree
 * @returns {Promise<GitLabTreeItem[]>}
 */
async function getRepositoryTree(options: GetRepositoryTreeOptions): Promise<GitLabTreeItem[]> {
  options.project_id = decodeURIComponent(options.project_id); // Decode project_id within options
  const queryParams = new URLSearchParams();
  if (options.path) queryParams.append("path", options.path);
  if (options.ref) queryParams.append("ref", options.ref);
  if (options.recursive) queryParams.append("recursive", "true");
  if (options.per_page) queryParams.append("per_page", options.per_page.toString());
  if (options.page_token) queryParams.append("page_token", options.page_token);
  if (options.pagination) queryParams.append("pagination", options.pagination);

  const headers: Record<string, string> = {
    "Content-Type": "application/json",
  };
  if (IS_OLD) {
    headers["Private-Token"] = `${GITLAB_PERSONAL_ACCESS_TOKEN}`;
  } else {
    headers["Authorization"] = `Bearer ${GITLAB_PERSONAL_ACCESS_TOKEN}`;
  }
  const response = await fetch(
    `${GITLAB_API_URL}/projects/${encodeURIComponent(
      getEffectiveProjectId(options.project_id)
    )}/repository/tree?${queryParams.toString()}`,
    {
      headers,
    }
  );

  if (response.status === 404) {
    throw new Error("Repository or path not found");
  }

  if (!response.ok) {
    throw new Error(`Failed to get repository tree: ${response.statusText}`);
  }

  const data = await response.json();
  return z.array(GitLabTreeItemSchema).parse(data);
}

/**
 * List project milestones in a GitLab project
 * @param {string} projectId - The ID or URL-encoded path of the project
 * @param {Object} options - Options for listing milestones
 * @returns {Promise<GitLabMilestones[]>} List of milestones
 */
async function listProjectMilestones(
  projectId: string,
  options: Omit<z.infer<typeof ListProjectMilestonesSchema>, "project_id">
): Promise<GitLabMilestones[]> {
  projectId = decodeURIComponent(projectId);
  const url = new URL(`${GITLAB_API_URL}/projects/${encodeURIComponent(getEffectiveProjectId(projectId))}/milestones`);

  Object.entries(options).forEach(([key, value]) => {
    if (value !== undefined) {
      if (key === "iids" && Array.isArray(value) && value.length > 0) {
        value.forEach(iid => {
          url.searchParams.append("iids[]", iid.toString());
        });
      } else if (value !== undefined) {
        url.searchParams.append(key, value.toString());
      }
    }
  });

  const response = await fetch(url.toString(), {
    ...DEFAULT_FETCH_CONFIG,
  });
  await handleGitLabError(response);
  const data = await response.json();
  return z.array(GitLabMilestonesSchema).parse(data);
}

/**
 * Get a single milestone in a GitLab project
 * @param {string} projectId - The ID or URL-encoded path of the project
 * @param {number} milestoneId - The ID of the milestone
 * @returns {Promise<GitLabMilestones>} Milestone details
 */
async function getProjectMilestone(
  projectId: string,
  milestoneId: number | string
): Promise<GitLabMilestones> {
  projectId = decodeURIComponent(projectId);
  const url = new URL(
    `${GITLAB_API_URL}/projects/${encodeURIComponent(getEffectiveProjectId(projectId))}/milestones/${milestoneId}`
  );

  const response = await fetch(url.toString(), {
    ...DEFAULT_FETCH_CONFIG,
  });
  await handleGitLabError(response);
  const data = await response.json();
  return GitLabMilestonesSchema.parse(data);
}

/**
 * Create a new milestone in a GitLab project
 * @param {string} projectId - The ID or URL-encoded path of the project
 * @param {Object} options - Options for creating a milestone
 * @returns {Promise<GitLabMilestones>} Created milestone
 */
async function createProjectMilestone(
  projectId: string,
  options: Omit<z.infer<typeof CreateProjectMilestoneSchema>, "project_id">
): Promise<GitLabMilestones> {
  projectId = decodeURIComponent(projectId);
  const url = new URL(`${GITLAB_API_URL}/projects/${encodeURIComponent(getEffectiveProjectId(projectId))}/milestones`);

  const response = await fetch(url.toString(), {
    ...DEFAULT_FETCH_CONFIG,
    method: "POST",
    body: JSON.stringify(options),
  });
  await handleGitLabError(response);
  const data = await response.json();
  return GitLabMilestonesSchema.parse(data);
}

/**
 * Edit an existing milestone in a GitLab project
 * @param {string} projectId - The ID or URL-encoded path of the project
 * @param {number} milestoneId - The ID of the milestone
 * @param {Object} options - Options for editing a milestone
 * @returns {Promise<GitLabMilestones>} Updated milestone
 */
async function editProjectMilestone(
  projectId: string,
  milestoneId: number | string,
  options: Omit<z.infer<typeof EditProjectMilestoneSchema>, "project_id" | "milestone_id">
): Promise<GitLabMilestones> {
  projectId = decodeURIComponent(projectId);
  const url = new URL(
    `${GITLAB_API_URL}/projects/${encodeURIComponent(getEffectiveProjectId(projectId))}/milestones/${milestoneId}`
  );

  const response = await fetch(url.toString(), {
    ...DEFAULT_FETCH_CONFIG,
    method: "PUT",
    body: JSON.stringify(options),
  });
  await handleGitLabError(response);
  const data = await response.json();
  return GitLabMilestonesSchema.parse(data);
}

/**
 * Delete a milestone from a GitLab project
 * @param {string} projectId - The ID or URL-encoded path of the project
 * @param {number} milestoneId - The ID of the milestone
 * @returns {Promise<void>}
 */
async function deleteProjectMilestone(projectId: string, milestoneId: number | string): Promise<void> {
  projectId = decodeURIComponent(projectId);
  const url = new URL(
    `${GITLAB_API_URL}/projects/${encodeURIComponent(getEffectiveProjectId(projectId))}/milestones/${milestoneId}`
  );

  const response = await fetch(url.toString(), {
    ...DEFAULT_FETCH_CONFIG,
    method: "DELETE",
  });
  await handleGitLabError(response);
}

/**
 * Get all issues assigned to a single milestone
 * @param {string} projectId - The ID or URL-encoded path of the project
 * @param {number} milestoneId - The ID of the milestone
 * @returns {Promise<GitLabIssue[]>} List of issues
 */
async function getMilestoneIssues(projectId: string, milestoneId: number | string): Promise<GitLabIssue[]> {
  projectId = decodeURIComponent(projectId);
  const url = new URL(
    `${GITLAB_API_URL}/projects/${encodeURIComponent(getEffectiveProjectId(projectId))}/milestones/${milestoneId}/issues`
  );

  const response = await fetch(url.toString(), {
    ...DEFAULT_FETCH_CONFIG,
  });
  await handleGitLabError(response);
  const data = await response.json();
  return z.array(GitLabIssueSchema).parse(data);
}

/**
 * Get all merge requests assigned to a single milestone
 * @param {string} projectId - The ID or URL-encoded path of the project
 * @param {number} milestoneId - The ID of the milestone
 * @returns {Promise<GitLabMergeRequest[]>} List of merge requests
 */
async function getMilestoneMergeRequests(
  projectId: string,
  milestoneId: number | string
): Promise<GitLabMergeRequest[]> {
  projectId = decodeURIComponent(projectId);
  const url = new URL(
    `${GITLAB_API_URL}/projects/${encodeURIComponent(
      getEffectiveProjectId(projectId)
    )}/milestones/${milestoneId}/merge_requests`
  );

  const response = await fetch(url.toString(), {
    ...DEFAULT_FETCH_CONFIG,
  });
  await handleGitLabError(response);
  const data = await response.json();
  return z.array(GitLabMergeRequestSchema).parse(data);
}

/**
 * Promote a project milestone to a group milestone
 * @param {string} projectId - The ID or URL-encoded path of the project
 * @param {number} milestoneId - The ID of the milestone
 * @returns {Promise<GitLabMilestones>} Promoted milestone
 */
async function promoteProjectMilestone(
  projectId: string,
  milestoneId: number | string
): Promise<GitLabMilestones> {
  projectId = decodeURIComponent(projectId);
  const url = new URL(
    `${GITLAB_API_URL}/projects/${encodeURIComponent(getEffectiveProjectId(projectId))}/milestones/${milestoneId}/promote`
  );

  const response = await fetch(url.toString(), {
    ...DEFAULT_FETCH_CONFIG,
    method: "POST",
  });
  await handleGitLabError(response);
  const data = await response.json();
  return GitLabMilestonesSchema.parse(data);
}

/**
 * Get all burndown chart events for a single milestone
 * @param {string} projectId - The ID or URL-encoded path of the project
 * @param {number} milestoneId - The ID of the milestone
 * @returns {Promise<any[]>} Burndown chart events
 */
async function getMilestoneBurndownEvents(projectId: string, milestoneId: number | string): Promise<any[]> {
  projectId = decodeURIComponent(projectId);
  const url = new URL(
    `${GITLAB_API_URL}/projects/${encodeURIComponent(
      getEffectiveProjectId(projectId)
    )}/milestones/${milestoneId}/burndown_events`
  );

  const response = await fetch(url.toString(), {
    ...DEFAULT_FETCH_CONFIG,
  });
  await handleGitLabError(response);
  const data = await response.json();
  return data as any[];
}

/**
 * Get a single user from GitLab
 *
 * @param {string} username - The username to look up
 * @returns {Promise<GitLabUser | null>} The user data or null if not found
 */
async function getUser(username: string): Promise<GitLabUser | null> {
  try {
    const url = new URL(`${GITLAB_API_URL}/users`);
    url.searchParams.append("username", username);

    const response = await fetch(url.toString(), {
      ...DEFAULT_FETCH_CONFIG,
    });

    await handleGitLabError(response);

    const users = await response.json();

    // GitLab returns an array of users that match the username
    if (Array.isArray(users) && users.length > 0) {
      // Find exact match for username (case-sensitive)
      const exactMatch = users.find(user => user.username === username);
      if (exactMatch) {
        return GitLabUserSchema.parse(exactMatch);
      }
    }

    // No matching user found
    return null;
  } catch (error) {
    logger.error(`Error fetching user by username '${username}':`, error);
    return null;
  }
}

/**
 * Get multiple users from GitLab
 *
 * @param {string[]} usernames - Array of usernames to look up
 * @returns {Promise<GitLabUsersResponse>} Object with usernames as keys and user objects or null as values
 */
async function getUsers(usernames: string[]): Promise<GitLabUsersResponse> {
  const users: Record<string, GitLabUser | null> = {};

  // Process usernames sequentially to avoid rate limiting
  for (const username of usernames) {
    try {
      const user = await getUser(username);
      users[username] = user;
    } catch (error) {
      logger.error(`Error processing username '${username}':`, error);
      users[username] = null;
    }
  }

  return GitLabUsersResponseSchema.parse(users);
}

/**
 * List repository commits
 * 저장소 커밋 목록 조회
 *
 * @param {string} projectId - Project ID or URL-encoded path
 * @param {ListCommitsOptions} options - List commits options
 * @returns {Promise<GitLabCommit[]>} List of commits
 */
async function listCommits(
  projectId: string,
  options: Omit<ListCommitsOptions, "project_id"> = {}
): Promise<GitLabCommit[]> {
  projectId = decodeURIComponent(projectId);
  const url = new URL(
    `${GITLAB_API_URL}/projects/${encodeURIComponent(getEffectiveProjectId(projectId))}/repository/commits`
  );

  // Add query parameters
  if (options.ref_name) url.searchParams.append("ref_name", options.ref_name);
  if (options.since) url.searchParams.append("since", options.since);
  if (options.until) url.searchParams.append("until", options.until);
  if (options.path) url.searchParams.append("path", options.path);
  if (options.author) url.searchParams.append("author", options.author);
  if (options.all) url.searchParams.append("all", options.all.toString());
  if (options.with_stats) url.searchParams.append("with_stats", options.with_stats.toString());
  if (options.first_parent) url.searchParams.append("first_parent", options.first_parent.toString());
  if (options.order) url.searchParams.append("order", options.order);
  if (options.trailers) url.searchParams.append("trailers", options.trailers.toString());
  if (options.page) url.searchParams.append("page", options.page.toString());
  if (options.per_page) url.searchParams.append("per_page", options.per_page.toString());

  const response = await fetch(url.toString(), {
    ...DEFAULT_FETCH_CONFIG,
  });

  await handleGitLabError(response);

  const data = await response.json();
  return z.array(GitLabCommitSchema).parse(data);
}

/**
 * Get a single commit
 * 단일 커밋 정보 조회
 *
 * @param {string} projectId - Project ID or URL-encoded path
 * @param {string} sha - The commit hash or name of a repository branch or tag
 * @param {boolean} [stats] - Include commit stats
 * @returns {Promise<GitLabCommit>} The commit details
 */
async function getCommit(
  projectId: string,
  sha: string,
  stats?: boolean
): Promise<GitLabCommit> {
  projectId = decodeURIComponent(projectId);
  const url = new URL(
    `${GITLAB_API_URL}/projects/${encodeURIComponent(getEffectiveProjectId(projectId))}/repository/commits/${encodeURIComponent(sha)}`
  );

  if (stats) {
    url.searchParams.append("stats", "true");
  }

  const response = await fetch(url.toString(), {
    ...DEFAULT_FETCH_CONFIG,
  });

  await handleGitLabError(response);

  const data = await response.json();
  return GitLabCommitSchema.parse(data);
}

/**
 * Get commit diff
 * 커밋 변경사항 조회
 *
 * @param {string} projectId - Project ID or URL-encoded path
 * @param {string} sha - The commit hash or name of a repository branch or tag
 * @returns {Promise<GitLabMergeRequestDiff[]>} The commit diffs
 */
async function getCommitDiff(
  projectId: string,
  sha: string
): Promise<GitLabMergeRequestDiff[]> {
  projectId = decodeURIComponent(projectId);
  const url = new URL(
    `${GITLAB_API_URL}/projects/${encodeURIComponent(getEffectiveProjectId(projectId))}/repository/commits/${encodeURIComponent(sha)}/diff`
  );

  const response = await fetch(url.toString(), {
    ...DEFAULT_FETCH_CONFIG,
  });

  await handleGitLabError(response);

  const data = await response.json();
  return z.array(GitLabDiffSchema).parse(data);
}

/**
<<<<<<< HEAD
 * Get the current authenticated user
 * 현재 인증된 사용자 가져오기
 *
 * @returns {Promise<GitLabUser>} The current user
 */
async function getCurrentUser(): Promise<GitLabUser> {
  const response = await fetch(`${GITLAB_API_URL}/user`, DEFAULT_FETCH_CONFIG);

  await handleGitLabError(response);
  const data = await response.json();
  return GitLabUserSchema.parse(data);
}

/**
 * List issues assigned to the current authenticated user
 * 현재 인증된 사용자에게 할당된 이슈 목록 조회
 *
 * @param {MyIssuesOptions} options - Options for filtering issues
 * @returns {Promise<GitLabIssue[]>} List of issues assigned to the current user
 */
async function myIssues(options: MyIssuesOptions = {}): Promise<GitLabIssue[]> {
  // Get current user to find their username
  const currentUser = await getCurrentUser();
  
  // Use getEffectiveProjectId to handle project ID resolution
  const effectiveProjectId = getEffectiveProjectId(options.project_id || "");
  
  // Use listIssues with assignee_username filter
  const listIssuesOptions: Omit<z.infer<typeof ListIssuesSchema>, "project_id"> = {
    assignee_username: [currentUser.username],
    state: options.state || "opened", // Default to "opened" if not specified
    labels: options.labels,
    milestone: options.milestone,
    search: options.search,
    created_after: options.created_after,
    created_before: options.created_before,
    updated_after: options.updated_after,
    updated_before: options.updated_before,
    per_page: options.per_page,
    page: options.page,
  };
  
  return listIssues(effectiveProjectId, listIssuesOptions);
}

/**
 * List members of a GitLab project
 * GitLab 프로젝트 멤버 목록 조회
 *
 * @param {string} projectId - Project ID or URL-encoded path
 * @param {Omit<ListProjectMembersOptions, "project_id">} options - Options for filtering members
 * @returns {Promise<GitLabProjectMember[]>} List of project members
 */
async function listProjectMembers(
  projectId: string,
  options: Omit<ListProjectMembersOptions, "project_id"> = {}
): Promise<GitLabProjectMember[]> {
  projectId = decodeURIComponent(projectId);
  const effectiveProjectId = getEffectiveProjectId(projectId);
  const url = new URL(`${GITLAB_API_URL}/projects/${encodeURIComponent(effectiveProjectId)}/members`);

  // Add query parameters
  if (options.query) url.searchParams.append("query", options.query);
  if (options.user_ids) {
    options.user_ids.forEach(id => url.searchParams.append("user_ids[]", id.toString()));
  }
  if (options.skip_users) {
    options.skip_users.forEach(id => url.searchParams.append("skip_users[]", id.toString()));
  }
  if (options.per_page) url.searchParams.append("per_page", options.per_page.toString());
  if (options.page) url.searchParams.append("page", options.page.toString());

  const response = await fetch(url.toString(), DEFAULT_FETCH_CONFIG);

  await handleGitLabError(response);
  const data = await response.json();
  return z.array(GitLabProjectMemberSchema).parse(data);
=======
 * list group iterations
 *
 * @param {string} groupId 
 * @param {Omit<ListGroupIterationsOptions, "group_id">} options
 * @returns {Promise<GetIt[]>}
 */
async function listGroupIterations(
  groupId: string,
  options: Omit<z.infer<typeof ListGroupIterationsSchema>, "group_id"> = {}
): Promise<GroupIteration[]> {
  groupId = decodeURIComponent(groupId);
  const url = new URL(`${GITLAB_API_URL}/groups/${encodeURIComponent(groupId)}/iterations`);

  // クエリパラメータの追加
  if (options.state) url.searchParams.append("state", options.state);
  if (options.search) url.searchParams.append("search", options.search);
  if (options.in) url.searchParams.append("in", options.in.join(","));
  if (options.include_ancestors !== undefined) url.searchParams.append("include_ancestors", options.include_ancestors.toString());
  if (options.include_descendants !== undefined) url.searchParams.append("include_descendants", options.include_descendants.toString());
  if (options.updated_before) url.searchParams.append("updated_before", options.updated_before);
  if (options.updated_after) url.searchParams.append("updated_after", options.updated_after);
  if (options.page) url.searchParams.append("page", options.page.toString());
  if (options.per_page) url.searchParams.append("per_page", options.per_page.toString());

  const response = await fetch(url.toString(), DEFAULT_FETCH_CONFIG);

  if (!response.ok) {
    await handleGitLabError(response);
  }

  const data = await response.json();
  return z.array(GroupIteration).parse(data);
>>>>>>> 4eba6e20
}

server.setRequestHandler(ListToolsRequestSchema, async () => {
  // Apply read-only filter first
  const tools0 = GITLAB_READ_ONLY_MODE
    ? allTools.filter(tool => readOnlyTools.includes(tool.name))
    : allTools;
  // Toggle wiki tools by USE_GITLAB_WIKI flag
  const tools1 = USE_GITLAB_WIKI
    ? tools0
    : tools0.filter(tool => !wikiToolNames.includes(tool.name));
  // Toggle milestone tools by USE_MILESTONE flag
  const tools2 = USE_MILESTONE
    ? tools1
    : tools1.filter(tool => !milestoneToolNames.includes(tool.name));
  // Toggle pipeline tools by USE_PIPELINE flag
  let tools = USE_PIPELINE ? tools2 : tools2.filter(tool => !pipelineToolNames.includes(tool.name));

  // <<< START: Gemini 호환성을 위해 $schema 제거 >>>
  tools = tools.map(tool => {
    // inputSchema가 존재하고 객체인지 확인
    if (tool.inputSchema && typeof tool.inputSchema === "object" && tool.inputSchema !== null) {
      // $schema 키가 존재하면 삭제
      if ("$schema" in tool.inputSchema) {
        // 불변성을 위해 새로운 객체 생성 (선택적이지만 권장)
        const modifiedSchema = { ...tool.inputSchema };
        delete modifiedSchema.$schema;
        return { ...tool, inputSchema: modifiedSchema };
      }
    }
    // 변경이 필요 없으면 그대로 반환
    return tool;
  });
  // <<< END: Gemini 호환성을 위해 $schema 제거 >>>

  return {
    tools, // $schema가 제거된 도구 목록 반환
  };
});

server.setRequestHandler(CallToolRequestSchema, async request => {
  try {
    if (!request.params.arguments) {
      throw new Error("Arguments are required");
    }
    
    // Ensure session is established for every request if cookie authentication is enabled
    if (GITLAB_AUTH_COOKIE_PATH) {
      await ensureSessionForRequest();
    }
    logger.info(request.params.name)
    switch (request.params.name) {
      case "fork_repository": {
        if (GITLAB_PROJECT_ID) {
          throw new Error("Direct project ID is set. So fork_repository is not allowed");
        }
        const forkArgs = ForkRepositorySchema.parse(request.params.arguments);
        try {
          const forkedProject = await forkProject(forkArgs.project_id, forkArgs.namespace);
          return {
            content: [{ type: "text", text: JSON.stringify(forkedProject, null, 2) }],
          };
        } catch (forkError) {
          logger.error("Error forking repository:", forkError);
          let forkErrorMessage = "Failed to fork repository";
          if (forkError instanceof Error) {
            forkErrorMessage = `${forkErrorMessage}: ${forkError.message}`;
          }
          return {
            content: [
              {
                type: "text",
                text: JSON.stringify({ error: forkErrorMessage }, null, 2),
              },
            ],
          };
        }
      }

      case "create_branch": {
        const args = CreateBranchSchema.parse(request.params.arguments);
        let ref = args.ref;
        if (!ref) {
          ref = await getDefaultBranchRef(args.project_id);
        }

        const branch = await createBranch(args.project_id, {
          name: args.branch,
          ref,
        });

        return {
          content: [{ type: "text", text: JSON.stringify(branch, null, 2) }],
        };
      }

      case "get_branch_diffs": {
        const args = GetBranchDiffsSchema.parse(request.params.arguments);
        const diffResp = await getBranchDiffs(args.project_id, args.from, args.to, args.straight);

        if (args.excluded_file_patterns?.length) {
          const regexPatterns = args.excluded_file_patterns.map(pattern => new RegExp(pattern));

          // Helper function to check if a path matches any regex pattern
          const matchesAnyPattern = (path: string): boolean => {
            if (!path) return false;
            return regexPatterns.some(regex => regex.test(path));
          };

          // Filter out files that match any of the regex patterns on new files
          diffResp.diffs = diffResp.diffs.filter(diff => !matchesAnyPattern(diff.new_path));
        }
        return {
          content: [{ type: "text", text: JSON.stringify(diffResp, null, 2) }],
        };
      }

      case "search_repositories": {
        const args = SearchRepositoriesSchema.parse(request.params.arguments);
        const results = await searchProjects(args.search, args.page, args.per_page);
        return {
          content: [{ type: "text", text: JSON.stringify(results, null, 2) }],
        };
      }

      case "create_repository": {
        if (GITLAB_PROJECT_ID) {
          throw new Error("Direct project ID is set. So fork_repository is not allowed");
        }
        const args = CreateRepositorySchema.parse(request.params.arguments);
        const repository = await createRepository(args);
        return {
          content: [{ type: "text", text: JSON.stringify(repository, null, 2) }],
        };
      }

      case "get_file_contents": {
        const args = GetFileContentsSchema.parse(request.params.arguments);
        const contents = await getFileContents(args.project_id, args.file_path, args.ref);
        return {
          content: [{ type: "text", text: JSON.stringify(contents, null, 2) }],
        };
      }

      case "create_or_update_file": {
        const args = CreateOrUpdateFileSchema.parse(request.params.arguments);
        const result = await createOrUpdateFile(
          args.project_id,
          args.file_path,
          args.content,
          args.commit_message,
          args.branch,
          args.previous_path,
          args.last_commit_id,
          args.commit_id
        );
        return {
          content: [{ type: "text", text: JSON.stringify(result, null, 2) }],
        };
      }

      case "push_files": {
        const args = PushFilesSchema.parse(request.params.arguments);
        const result = await createCommit(
          args.project_id,
          args.commit_message,
          args.branch,
          args.files.map(f => ({ path: f.file_path, content: f.content }))
        );
        return {
          content: [{ type: "text", text: JSON.stringify(result, null, 2) }],
        };
      }

      case "create_issue": {
        const args = CreateIssueSchema.parse(request.params.arguments);
        const { project_id, ...options } = args;
        const issue = await createIssue(project_id, options);
        return {
          content: [{ type: "text", text: JSON.stringify(issue, null, 2) }],
        };
      }

      case "create_merge_request": {
        const args = CreateMergeRequestSchema.parse(request.params.arguments);
        const { project_id, ...options } = args;
        const mergeRequest = await createMergeRequest(project_id, options);
        return {
          content: [{ type: "text", text: JSON.stringify(mergeRequest, null, 2) }],
        };
      }

      case "update_merge_request_note": {
        const args = UpdateMergeRequestNoteSchema.parse(request.params.arguments);
        const note = await updateMergeRequestNote(
          args.project_id,
          args.merge_request_iid,
          args.discussion_id,
          args.note_id,
          args.body, // Now optional
          args.resolved // Now one of body or resolved must be provided, not both
        );
        return {
          content: [{ type: "text", text: JSON.stringify(note, null, 2) }],
        };
      }

      case "create_merge_request_note": {
        const args = CreateMergeRequestNoteSchema.parse(request.params.arguments);
        const note = await createMergeRequestNote(
          args.project_id,
          args.merge_request_iid,
          args.discussion_id,
          args.body,
          args.created_at
        );
        return {
          content: [{ type: "text", text: JSON.stringify(note, null, 2) }],
        };
      }

      case "update_issue_note": {
        const args = UpdateIssueNoteSchema.parse(request.params.arguments);
        const note = await updateIssueNote(
          args.project_id,
          args.issue_iid,
          args.discussion_id,
          args.note_id,
          args.body
        );
        return {
          content: [{ type: "text", text: JSON.stringify(note, null, 2) }],
        };
      }

      case "create_issue_note": {
        const args = CreateIssueNoteSchema.parse(request.params.arguments);
        const note = await createIssueNote(
          args.project_id,
          args.issue_iid,
          args.discussion_id,
          args.body,
          args.created_at
        );
        return {
          content: [{ type: "text", text: JSON.stringify(note, null, 2) }],
        };
      }

      case "get_merge_request": {
        const args = GetMergeRequestSchema.parse(request.params.arguments);
        const mergeRequest = await getMergeRequest(
          args.project_id,
          args.merge_request_iid,
          args.source_branch
        );
        return {
          content: [{ type: "text", text: JSON.stringify(mergeRequest, null, 2) }],
        };
      }

      case "get_merge_request_diffs": {
        const args = GetMergeRequestDiffsSchema.parse(request.params.arguments);
        const diffs = await getMergeRequestDiffs(
          args.project_id,
          args.merge_request_iid,
          args.source_branch,
          args.view
        );
        return {
          content: [{ type: "text", text: JSON.stringify(diffs, null, 2) }],
        };
      }

      case "list_merge_request_diffs": {
        const args = ListMergeRequestDiffsSchema.parse(request.params.arguments);
        const changes = await listMergeRequestDiffs(
          args.project_id,
          args.merge_request_iid,
          args.source_branch,
          args.page,
          args.per_page,
          args.unidiff
        );
        return {
          content: [{ type: "text", text: JSON.stringify(changes, null, 2) }],
        };
      }

      case "update_merge_request": {
        const args = UpdateMergeRequestSchema.parse(request.params.arguments);
        const { project_id, merge_request_iid, source_branch, ...options } = args;
        const mergeRequest = await updateMergeRequest(
          project_id,
          options,
          merge_request_iid,
          source_branch
        );
        return {
          content: [{ type: "text", text: JSON.stringify(mergeRequest, null, 2) }],
        };
      }

      case "mr_discussions": {
        const args = ListMergeRequestDiscussionsSchema.parse(request.params.arguments);
        const { project_id, merge_request_iid, ...options } = args;
        const discussions = await listMergeRequestDiscussions(
          project_id,
          merge_request_iid,
          options
        );
        return {
          content: [{ type: "text", text: JSON.stringify(discussions, null, 2) }],
        };
      }

      case "list_namespaces": {
        const args = ListNamespacesSchema.parse(request.params.arguments);
        const url = new URL(`${GITLAB_API_URL}/namespaces`);

        if (args.search) {
          url.searchParams.append("search", args.search);
        }
        if (args.page) {
          url.searchParams.append("page", args.page.toString());
        }
        if (args.per_page) {
          url.searchParams.append("per_page", args.per_page.toString());
        }
        if (args.owned) {
          url.searchParams.append("owned", args.owned.toString());
        }

        const response = await fetch(url.toString(), {
          ...DEFAULT_FETCH_CONFIG,
        });

        await handleGitLabError(response);
        const data = await response.json();
        const namespaces = z.array(GitLabNamespaceSchema).parse(data);

        return {
          content: [{ type: "text", text: JSON.stringify(namespaces, null, 2) }],
        };
      }

      case "get_namespace": {
        const args = GetNamespaceSchema.parse(request.params.arguments);
        const url = new URL(
          `${GITLAB_API_URL}/namespaces/${encodeURIComponent(args.namespace_id)}`
        );

        const response = await fetch(url.toString(), {
          ...DEFAULT_FETCH_CONFIG,
        });

        await handleGitLabError(response);
        const data = await response.json();
        const namespace = GitLabNamespaceSchema.parse(data);

        return {
          content: [{ type: "text", text: JSON.stringify(namespace, null, 2) }],
        };
      }

      case "verify_namespace": {
        const args = VerifyNamespaceSchema.parse(request.params.arguments);
        const url = new URL(`${GITLAB_API_URL}/namespaces/${encodeURIComponent(args.path)}/exists`);

        const response = await fetch(url.toString(), {
          ...DEFAULT_FETCH_CONFIG,
        });

        await handleGitLabError(response);
        const data = await response.json();
        const namespaceExists = GitLabNamespaceExistsResponseSchema.parse(data);

        return {
          content: [{ type: "text", text: JSON.stringify(namespaceExists, null, 2) }],
        };
      }

      case "get_project": {
        const args = GetProjectSchema.parse(request.params.arguments);
        const url = new URL(`${GITLAB_API_URL}/projects/${encodeURIComponent(getEffectiveProjectId(args.project_id))}`);

        const response = await fetch(url.toString(), {
          ...DEFAULT_FETCH_CONFIG,
        });

        await handleGitLabError(response);
        const data = await response.json();
        const project = GitLabProjectSchema.parse(data);

        return {
          content: [{ type: "text", text: JSON.stringify(project, null, 2) }],
        };
      }

      case "list_projects": {
        const args = ListProjectsSchema.parse(request.params.arguments);
        const projects = await listProjects(args);

        return {
          content: [{ type: "text", text: JSON.stringify(projects, null, 2) }],
        };
      }

      case "list_project_members": {
        const args = ListProjectMembersSchema.parse(request.params.arguments);
        const { project_id, ...options } = args;
        const members = await listProjectMembers(project_id, options);
        return {
          content: [{ type: "text", text: JSON.stringify(members, null, 2) }],
        };
      }

      case "get_users": {
        const args = GetUsersSchema.parse(request.params.arguments);
        const usersMap = await getUsers(args.usernames);

        return {
          content: [{ type: "text", text: JSON.stringify(usersMap, null, 2) }],
        };
      }

      case "create_note": {
        const args = CreateNoteSchema.parse(request.params.arguments);
        const { project_id, noteable_type, noteable_iid, body } = args;

        const note = await createNote(project_id, noteable_type, noteable_iid, body);
        return {
          content: [{ type: "text", text: JSON.stringify(note, null, 2) }],
        };
      }

      case "create_merge_request_thread": {
        const args = CreateMergeRequestThreadSchema.parse(request.params.arguments);
        const { project_id, merge_request_iid, body, position, created_at } = args;

        const thread = await createMergeRequestThread(
          project_id,
          merge_request_iid,
          body,
          position,
          created_at
        );
        return {
          content: [{ type: "text", text: JSON.stringify(thread, null, 2) }],
        };
      }

      case "list_issues": {
        const args = ListIssuesSchema.parse(request.params.arguments);
        const { project_id, ...options } = args;
        const issues = await listIssues(project_id, options);
        return {
          content: [{ type: "text", text: JSON.stringify(issues, null, 2) }],
        };
      }

      case "my_issues": {
        const args = MyIssuesSchema.parse(request.params.arguments);
        const issues = await myIssues(args);
        return {
          content: [{ type: "text", text: JSON.stringify(issues, null, 2) }],
        };
      }

      case "get_issue": {
        const args = GetIssueSchema.parse(request.params.arguments);
        const issue = await getIssue(args.project_id, args.issue_iid);
        return {
          content: [{ type: "text", text: JSON.stringify(issue, null, 2) }],
        };
      }

      case "update_issue": {
        const args = UpdateIssueSchema.parse(request.params.arguments);
        const { project_id, issue_iid, ...options } = args;
        const issue = await updateIssue(project_id, issue_iid, options);
        return {
          content: [{ type: "text", text: JSON.stringify(issue, null, 2) }],
        };
      }

      case "delete_issue": {
        const args = DeleteIssueSchema.parse(request.params.arguments);
        await deleteIssue(args.project_id, args.issue_iid);
        return {
          content: [
            {
              type: "text",
              text: JSON.stringify(
                { status: "success", message: "Issue deleted successfully" },
                null,
                2
              ),
            },
          ],
        };
      }

      case "list_issue_links": {
        const args = ListIssueLinksSchema.parse(request.params.arguments);
        const links = await listIssueLinks(args.project_id, args.issue_iid);
        return {
          content: [{ type: "text", text: JSON.stringify(links, null, 2) }],
        };
      }

      case "list_issue_discussions": {
        const args = ListIssueDiscussionsSchema.parse(request.params.arguments);
        const { project_id, issue_iid, ...options } = args;

        const discussions = await listIssueDiscussions(project_id, issue_iid, options);
        return {
          content: [{ type: "text", text: JSON.stringify(discussions, null, 2) }],
        };
      }

      case "get_issue_link": {
        const args = GetIssueLinkSchema.parse(request.params.arguments);
        const link = await getIssueLink(args.project_id, args.issue_iid, args.issue_link_id);
        return {
          content: [{ type: "text", text: JSON.stringify(link, null, 2) }],
        };
      }

      case "create_issue_link": {
        const args = CreateIssueLinkSchema.parse(request.params.arguments);
        const link = await createIssueLink(
          args.project_id,
          args.issue_iid,
          args.target_project_id,
          args.target_issue_iid,
          args.link_type
        );
        return {
          content: [{ type: "text", text: JSON.stringify(link, null, 2) }],
        };
      }

      case "delete_issue_link": {
        const args = DeleteIssueLinkSchema.parse(request.params.arguments);
        await deleteIssueLink(args.project_id, args.issue_iid, args.issue_link_id);
        return {
          content: [
            {
              type: "text",
              text: JSON.stringify(
                {
                  status: "success",
                  message: "Issue link deleted successfully",
                },
                null,
                2
              ),
            },
          ],
        };
      }

      case "list_labels": {
        const args = ListLabelsSchema.parse(request.params.arguments);
        const labels = await listLabels(args.project_id, args);
        return {
          content: [{ type: "text", text: JSON.stringify(labels, null, 2) }],
        };
      }

      case "get_label": {
        const args = GetLabelSchema.parse(request.params.arguments);
        const label = await getLabel(args.project_id, args.label_id, args.include_ancestor_groups);
        return {
          content: [{ type: "text", text: JSON.stringify(label, null, 2) }],
        };
      }

      case "create_label": {
        const args = CreateLabelSchema.parse(request.params.arguments);
        const label = await createLabel(args.project_id, args);
        return {
          content: [{ type: "text", text: JSON.stringify(label, null, 2) }],
        };
      }

      case "update_label": {
        const args = UpdateLabelSchema.parse(request.params.arguments);
        const { project_id, label_id, ...options } = args;
        const label = await updateLabel(project_id, label_id, options);
        return {
          content: [{ type: "text", text: JSON.stringify(label, null, 2) }],
        };
      }

      case "delete_label": {
        const args = DeleteLabelSchema.parse(request.params.arguments);
        await deleteLabel(args.project_id, args.label_id);
        return {
          content: [
            {
              type: "text",
              text: JSON.stringify(
                { status: "success", message: "Label deleted successfully" },
                null,
                2
              ),
            },
          ],
        };
      }

      case "list_group_projects": {
        const args = ListGroupProjectsSchema.parse(request.params.arguments);
        const projects = await listGroupProjects(args);
        return {
          content: [{ type: "text", text: JSON.stringify(projects, null, 2) }],
        };
      }

      case "list_wiki_pages": {
        const { project_id, page, per_page, with_content } = ListWikiPagesSchema.parse(
          request.params.arguments
        );
        const wikiPages = await listWikiPages(project_id, { page, per_page, with_content });
        return {
          content: [{ type: "text", text: JSON.stringify(wikiPages, null, 2) }],
        };
      }

      case "get_wiki_page": {
        const { project_id, slug } = GetWikiPageSchema.parse(request.params.arguments);
        const wikiPage = await getWikiPage(project_id, slug);
        return {
          content: [{ type: "text", text: JSON.stringify(wikiPage, null, 2) }],
        };
      }

      case "create_wiki_page": {
        const { project_id, title, content, format } = CreateWikiPageSchema.parse(
          request.params.arguments
        );
        const wikiPage = await createWikiPage(project_id, title, content, format);
        return {
          content: [{ type: "text", text: JSON.stringify(wikiPage, null, 2) }],
        };
      }

      case "update_wiki_page": {
        const { project_id, slug, title, content, format } = UpdateWikiPageSchema.parse(
          request.params.arguments
        );
        const wikiPage = await updateWikiPage(project_id, slug, title, content, format);
        return {
          content: [{ type: "text", text: JSON.stringify(wikiPage, null, 2) }],
        };
      }

      case "delete_wiki_page": {
        const { project_id, slug } = DeleteWikiPageSchema.parse(request.params.arguments);
        await deleteWikiPage(project_id, slug);
        return {
          content: [
            {
              type: "text",
              text: JSON.stringify(
                {
                  status: "success",
                  message: "Wiki page deleted successfully",
                },
                null,
                2
              ),
            },
          ],
        };
      }

      case "get_repository_tree": {
        const args = GetRepositoryTreeSchema.parse(request.params.arguments);
        const tree = await getRepositoryTree(args);
        return {
          content: [{ type: "text", text: JSON.stringify(tree, null, 2) }],
        };
      }

      case "list_pipelines": {
        const args = ListPipelinesSchema.parse(request.params.arguments);
        const { project_id, ...options } = args;
        const pipelines = await listPipelines(project_id, options);
        return {
          content: [{ type: "text", text: JSON.stringify(pipelines, null, 2) }],
        };
      }

      case "get_pipeline": {
        const { project_id, pipeline_id } = GetPipelineSchema.parse(request.params.arguments);
        const pipeline = await getPipeline(project_id, pipeline_id);
        return {
          content: [
            {
              type: "text",
              text: JSON.stringify(pipeline, null, 2),
            },
          ],
        };
      }

      case "list_pipeline_jobs": {
        const { project_id, pipeline_id, ...options } = ListPipelineJobsSchema.parse(
          request.params.arguments
        );
        const jobs = await listPipelineJobs(project_id, pipeline_id, options);
        return {
          content: [
            {
              type: "text",
              text: JSON.stringify(jobs, null, 2),
            },
          ],
        };
      }

      case "get_pipeline_job": {
        const { project_id, job_id } = GetPipelineJobOutputSchema.parse(request.params.arguments);
        const jobDetails = await getPipelineJob(project_id, job_id);
        return {
          content: [
            {
              type: "text",
              text: JSON.stringify(jobDetails, null, 2),
            },
          ],
        };
      }

      case "get_pipeline_job_output": {
        const { project_id, job_id, limit, offset } = GetPipelineJobOutputSchema.parse(request.params.arguments);
        const jobOutput = await getPipelineJobOutput(project_id, job_id, limit, offset);
        return {
          content: [
            {
              type: "text",
              text: jobOutput,
            },
          ],
        };
      }

      case "create_pipeline": {
        const { project_id, ref, variables } = CreatePipelineSchema.parse(request.params.arguments);
        const pipeline = await createPipeline(project_id, ref, variables);
        return {
          content: [
            {
              type: "text",
              text: `Created pipeline #${pipeline.id} for ${ref}. Status: ${pipeline.status}\nWeb URL: ${pipeline.web_url}`,
            },
          ],
        };
      }

      case "retry_pipeline": {
        const { project_id, pipeline_id } = RetryPipelineSchema.parse(request.params.arguments);
        const pipeline = await retryPipeline(project_id, pipeline_id);
        return {
          content: [
            {
              type: "text",
              text: `Retried pipeline #${pipeline.id}. Status: ${pipeline.status}\nWeb URL: ${pipeline.web_url}`,
            },
          ],
        };
      }

      case "cancel_pipeline": {
        const { project_id, pipeline_id } = CancelPipelineSchema.parse(request.params.arguments);
        const pipeline = await cancelPipeline(project_id, pipeline_id);
        return {
          content: [
            {
              type: "text",
              text: `Canceled pipeline #${pipeline.id}. Status: ${pipeline.status}\nWeb URL: ${pipeline.web_url}`,
            },
          ],
        };
      }

      case "list_merge_requests": {
        const args = ListMergeRequestsSchema.parse(request.params.arguments);
        const mergeRequests = await listMergeRequests(args.project_id, args);
        return {
          content: [{ type: "text", text: JSON.stringify(mergeRequests, null, 2) }],
        };
      }

      case "list_milestones": {
        const { project_id, ...options } = ListProjectMilestonesSchema.parse(
          request.params.arguments
        );
        const milestones = await listProjectMilestones(project_id, options);
        return {
          content: [
            {
              type: "text",
              text: JSON.stringify(milestones, null, 2),
            },
          ],
        };
      }

      case "get_milestone": {
        const { project_id, milestone_id } = GetProjectMilestoneSchema.parse(
          request.params.arguments
        );
        const milestone = await getProjectMilestone(project_id, milestone_id);
        return {
          content: [
            {
              type: "text",
              text: JSON.stringify(milestone, null, 2),
            },
          ],
        };
      }

      case "create_milestone": {
        const { project_id, ...options } = CreateProjectMilestoneSchema.parse(
          request.params.arguments
        );
        const milestone = await createProjectMilestone(project_id, options);
        return {
          content: [
            {
              type: "text",
              text: JSON.stringify(milestone, null, 2),
            },
          ],
        };
      }

      case "edit_milestone": {
        const { project_id, milestone_id, ...options } = EditProjectMilestoneSchema.parse(
          request.params.arguments
        );
        const milestone = await editProjectMilestone(project_id, milestone_id, options);
        return {
          content: [
            {
              type: "text",
              text: JSON.stringify(milestone, null, 2),
            },
          ],
        };
      }

      case "delete_milestone": {
        const { project_id, milestone_id } = DeleteProjectMilestoneSchema.parse(
          request.params.arguments
        );
        await deleteProjectMilestone(project_id, milestone_id);
        return {
          content: [
            {
              type: "text",
              text: JSON.stringify(
                {
                  status: "success",
                  message: "Milestone deleted successfully",
                },
                null,
                2
              ),
            },
          ],
        };
      }

      case "get_milestone_issue": {
        const { project_id, milestone_id } = GetMilestoneIssuesSchema.parse(
          request.params.arguments
        );
        const issues = await getMilestoneIssues(project_id, milestone_id);
        return {
          content: [
            {
              type: "text",
              text: JSON.stringify(issues, null, 2),
            },
          ],
        };
      }

      case "get_milestone_merge_requests": {
        const { project_id, milestone_id } = GetMilestoneMergeRequestsSchema.parse(
          request.params.arguments
        );
        const mergeRequests = await getMilestoneMergeRequests(project_id, milestone_id);
        return {
          content: [
            {
              type: "text",
              text: JSON.stringify(mergeRequests, null, 2),
            },
          ],
        };
      }

      case "promote_milestone": {
        const { project_id, milestone_id } = PromoteProjectMilestoneSchema.parse(
          request.params.arguments
        );
        const milestone = await promoteProjectMilestone(project_id, milestone_id);
        return {
          content: [
            {
              type: "text",
              text: JSON.stringify(milestone, null, 2),
            },
          ],
        };
      }

      case "get_milestone_burndown_events": {
        const { project_id, milestone_id } = GetMilestoneBurndownEventsSchema.parse(
          request.params.arguments
        );
        const events = await getMilestoneBurndownEvents(project_id, milestone_id);
        return {
          content: [
            {
              type: "text",
              text: JSON.stringify(events, null, 2),
            },
          ],
        };
      }

      case "list_commits": {
        const args = ListCommitsSchema.parse(request.params.arguments);
        const commits = await listCommits(args.project_id, args);
        return {
          content: [{ type: "text", text: JSON.stringify(commits, null, 2) }],
        };
      }

      case "get_commit": {
        const args = GetCommitSchema.parse(request.params.arguments);
        const commit = await getCommit(args.project_id, args.sha, args.stats);
        return {
          content: [{ type: "text", text: JSON.stringify(commit, null, 2) }],
        };
      }

      case "get_commit_diff": {
        const args = GetCommitDiffSchema.parse(request.params.arguments);
        const diff = await getCommitDiff(args.project_id, args.sha);
        return {
          content: [{ type: "text", text: JSON.stringify(diff, null, 2) }],
        };
      }

      case "list_group_iterations": {
        const args = ListGroupIterationsSchema.parse(request.params.arguments);
        const iterations = await listGroupIterations(args.group_id, args);
        return {
          content: [{ type: "text", text: JSON.stringify(iterations, null, 2) }],
        };
      }

      default:
        throw new Error(`Unknown tool: ${request.params.name}`);
    }
  } catch (error) {
    logger.debug(request.params)
    if (error instanceof z.ZodError) {
      throw new Error(
        `Invalid arguments: ${error.errors
          .map(e => `${e.path.join(".")}: ${e.message}`)
          .join(", ")}`
      );
    }
    throw error;
  }
});



/**
 *  Color constants for terminal output
 */
const colorGreen = "\x1b[32m";
const colorReset = "\x1b[0m";

/**
 * Determine the transport mode based on environment variables and availability
 * 
 * Transport mode priority (highest to lowest):
 * 1. STREAMABLE_HTTP
 * 2. SSE
 * 3. STDIO
 */
function determineTransportMode(): TransportMode {
  // Check for streamable-http support (highest priority)
  if (STREAMABLE_HTTP) {
    return TransportMode.STREAMABLE_HTTP;
  }
  
  // Check for SSE support (medium priority)  
  if (SSE) {
    return TransportMode.SSE;
  }
  
  // Default to stdio (lowest priority)
  return TransportMode.STDIO;
}




/**
 * Start server with stdio transport
 */
async function startStdioServer(): Promise<void> {
  const transport = new StdioServerTransport();
  await server.connect(transport);
}



/**
 * Start server with traditional SSE transport
 */
async function startSSEServer(): Promise<void> {
  const app = express();
  const transports: { [sessionId: string]: SSEServerTransport } = {};
  
  app.get("/sse", async (_: Request, res: Response) => {
    const transport = new SSEServerTransport("/messages", res);
    transports[transport.sessionId] = transport;
    res.on("close", () => {
      delete transports[transport.sessionId];
    });
    await server.connect(transport);
  });

  app.post("/messages", async (req: Request, res: Response) => {
    const sessionId = req.query.sessionId as string;
    const transport = transports[sessionId];
    if (transport) {
      await transport.handlePostMessage(req, res);
    } else {
      res.status(400).send("No transport found for sessionId");
    }
  });

  app.get("/health", (_: Request, res: Response) => {
    res.status(200).json({
      status: "healthy",
      version: SERVER_VERSION,
      transport: TransportMode.SSE
    });
  });

  app.listen(Number(PORT), HOST, () => {
    logger.info(`GitLab MCP Server running with SSE transport`);
    const colorGreen = "\x1b[32m";
    const colorReset = "\x1b[0m";
    logger.info(`${colorGreen}Endpoint: http://${HOST}:${PORT}/sse${colorReset}`);
  });
}

/**
 * Start server with Streamable HTTP transport  
 */
async function startStreamableHTTPServer(): Promise<void> {
  const app = express();
  const streamableTransports: { [sessionId: string]: StreamableHTTPServerTransport } = {};
  
  // Configure Express middleware
  app.use(express.json());
  
  // Streamable HTTP endpoint - handles both session creation and message handling
  app.post('/mcp', async (req: Request, res: Response) => {
    const sessionId = req.headers['mcp-session-id'] as string;
    
    try {
      let transport: StreamableHTTPServerTransport;
      
      if (sessionId && streamableTransports[sessionId]) {
        // Reuse existing transport for ongoing session
        transport = streamableTransports[sessionId];
        await transport.handleRequest(req, res, req.body);
      } else {
        // Create new transport for new session
        transport = new StreamableHTTPServerTransport({
          sessionIdGenerator: () => randomUUID(),
          onsessioninitialized: (newSessionId: string) => {
            streamableTransports[newSessionId] = transport;
            logger.warn(`Streamable HTTP session initialized: ${newSessionId}`);
          }
        });
        
        // Set up cleanup handler when transport closes
        transport.onclose = () => {
          const sid = transport.sessionId;
          if (sid && streamableTransports[sid]) {
            logger.warn(`Streamable HTTP transport closed for session ${sid}, cleaning up`);
            delete streamableTransports[sid];
          }
        };
        
        // Connect transport to MCP server before handling the request
        await server.connect(transport);
        await transport.handleRequest(req, res, req.body);
      }
    } catch (error) {
      logger.error('Streamable HTTP error:', error);
      res.status(500).json({ 
        error: 'Internal server error',
        message: error instanceof Error ? error.message : 'Unknown error'
      });
    }
  });
  
  // Health check endpoint
  app.get("/health", (_: Request, res: Response) => {
    res.status(200).json({
      status: "healthy",
      version: SERVER_VERSION,
      transport: TransportMode.STREAMABLE_HTTP,
      activeSessions: Object.keys(streamableTransports).length
    });
  });
  
  // Start server
  app.listen(Number(PORT), HOST, () => {
    logger.info(`GitLab MCP Server running with Streamable HTTP transport`);
    logger.info(`${colorGreen}Endpoint: http://${HOST}:${PORT}/mcp${colorReset}`);
  });
}

/**
 * Initialize server with specific transport mode
 * Handle transport-specific initialization logic
 */
async function initializeServerByTransportMode(mode: TransportMode): Promise<void> {
  logger.info('Initializing server with transport mode:', mode);
  switch (mode) {
    case TransportMode.STDIO:
      logger.warn('Starting GitLab MCP Server with stdio transport');
      await startStdioServer();
      break;
      
    case TransportMode.SSE:
      logger.warn('Starting GitLab MCP Server with SSE transport');
      await startSSEServer();
      break;
      
    case TransportMode.STREAMABLE_HTTP:
      logger.warn('Starting GitLab MCP Server with Streamable HTTP transport');
      await startStreamableHTTPServer();
      break;
      
    default:
      // This should never happen with proper enum usage, but TypeScript requires it
      const exhaustiveCheck: never = mode;
      throw new Error(`Unknown transport mode: ${exhaustiveCheck}`);
  }
}

/**
 * Initialize and run the server
 * Main entry point for server startup
 */
async function runServer() {
  try {
    const transportMode = determineTransportMode();
    await initializeServerByTransportMode(transportMode);
  } catch (error) {
    logger.error("Error initializing server:", error);
    process.exit(1);
  }
}

runServer().catch(error => {
  logger.error("Fatal error in main():", error);
  process.exit(1);
});<|MERGE_RESOLUTION|>--- conflicted
+++ resolved
@@ -181,17 +181,14 @@
   type GetCommitOptions,
   type GetCommitDiffOptions,
   ListMergeRequestDiffsSchema,
-<<<<<<< HEAD
   MyIssuesSchema,
   ListProjectMembersSchema,
   GitLabProjectMemberSchema,
   type MyIssuesOptions,
   type ListProjectMembersOptions,
   type GitLabProjectMember,
-=======
   ListGroupIterationsSchema,
   GroupIteration,
->>>>>>> 4eba6e20
 } from "./schemas.js";
 
 import { randomUUID } from "crypto";
@@ -3433,7 +3430,6 @@
 }
 
 /**
-<<<<<<< HEAD
  * Get the current authenticated user
  * 현재 인증된 사용자 가져오기
  *
@@ -3511,7 +3507,8 @@
   await handleGitLabError(response);
   const data = await response.json();
   return z.array(GitLabProjectMemberSchema).parse(data);
-=======
+}
+
  * list group iterations
  *
  * @param {string} groupId 
@@ -3544,7 +3541,6 @@
 
   const data = await response.json();
   return z.array(GroupIteration).parse(data);
->>>>>>> 4eba6e20
 }
 
 server.setRequestHandler(ListToolsRequestSchema, async () => {
