import { z } from "zod";
import { flexibleBoolean, flexibleBooleanNullable } from "./customSchemas.js";

// Base schemas for common types
export const GitLabAuthorSchema = z.object({
  name: z.string(),
  email: z.string(),
  date: z.string(),
});

// Pipeline related schemas
export const GitLabPipelineSchema = z.object({
  id: z.coerce.string(),
  project_id: z.coerce.string(),
  sha: z.string(),
  ref: z.string(),
  status: z.string(),
  source: z.string().optional(),
  created_at: z.string(),
  updated_at: z.string(),
  web_url: z.string(),
  duration: z.number().nullable().optional(),
  started_at: z.string().nullable().optional(),
  finished_at: z.string().nullable().optional(),
  coverage: z.number().nullable().optional(),
  user: z
    .object({
      id: z.coerce.string(),
      name: z.string(),
      username: z.string(),
      avatar_url: z.string().nullable().optional(),
    })
    .optional(),
  detailed_status: z
    .object({
      icon: z.string().optional(),
      text: z.string().optional(),
      label: z.string().optional(),
      group: z.string().optional(),
      tooltip: z.string().optional(),
      has_details: flexibleBoolean.optional(),
      details_path: z.string().optional(),
      illustration: z
        .object({
          image: z.string().optional(),
          size: z.string().optional(),
          title: z.string().optional(),
        })
        .nullable()
        .optional(),
      favicon: z.string().optional(),
    })
    .optional(),
});

// Pipeline job related schemas
export const GitLabPipelineJobSchema = z.object({
  id: z.coerce.string(),
  status: z.string(),
  stage: z.string(),
  name: z.string(),
  ref: z.string(),
  tag: flexibleBoolean,
  coverage: z.number().nullable().optional(),
  created_at: z.string(),
  started_at: z.string().nullable().optional(),
  finished_at: z.string().nullable().optional(),
  duration: z.number().nullable().optional(),
  user: z
    .object({
      id: z.coerce.string(),
      name: z.string(),
      username: z.string(),
      avatar_url: z.string().nullable().optional(),
    })
    .optional(),
  commit: z
    .object({
      id: z.string(),
      short_id: z.string(),
      title: z.string(),
      author_name: z.string(),
      author_email: z.string(),
    })
    .optional(),
  pipeline: z
    .object({
      id: z.coerce.string(),
      project_id: z.coerce.string(),
      status: z.string(),
      ref: z.string(),
      sha: z.string(),
    })
    .optional(),
  web_url: z.string().optional(),
});

// Pipeline trigger job (bridge) schema
export const GitLabPipelineTriggerJobSchema = z.object({
  id: z.coerce.string(),
  status: z.string(),
  stage: z.string(),
  name: z.string(),
  ref: z.string(),
  tag: flexibleBoolean,
  coverage: z.number().nullable().optional(),
  created_at: z.string(),
  started_at: z.string().nullable().optional(),
  finished_at: z.string().nullable().optional(),
  duration: z.number().nullable().optional(),
  queued_duration: z.number().nullable().optional(),
  user: z
    .object({
      id: z.coerce.string(),
      name: z.string(),
      username: z.string(),
      avatar_url: z.string().nullable().optional(),
    })
    .optional(),
  commit: z
    .object({
      id: z.string(),
      short_id: z.string(),
      title: z.string(),
      author_name: z.string(),
      author_email: z.string(),
    })
    .optional(),
  pipeline: z
    .object({
      id: z.coerce.string(),
      project_id: z.coerce.string(),
      status: z.string(),
      ref: z.string(),
      sha: z.string(),
      created_at: z.string().optional(),
      updated_at: z.string().optional(),
      web_url: z.string().optional(),
    })
    .optional(),
  web_url: z.string().optional(),
  allow_failure: flexibleBoolean.optional(),
  archived: flexibleBoolean.optional(),
  source: z.string().optional(),
  erased_at: z.string().nullable().optional(),
  project: z
    .object({
      ci_job_token_scope_enabled: flexibleBoolean.optional(),
    })
    .optional(),
  downstream_pipeline: z
    .object({
      id: z.coerce.string(),
      sha: z.string(),
      ref: z.string(),
      status: z.string(),
      created_at: z.string(),
      updated_at: z.string(),
      web_url: z.string(),
    })
    .nullable()
    .optional(),
});

// Shared base schema for various pagination options
// See https://docs.gitlab.com/api/rest/#pagination
export const PaginationOptionsSchema = z.object({
  page: z.number().optional().describe("Page number for pagination (default: 1)"),
  per_page: z.number().optional().describe("Number of items per page (max: 100, default: 20)"),
});

// Schema for listing pipelines
export const ListPipelinesSchema = z
  .object({
    project_id: z.coerce.string().describe("Project ID or URL-encoded path"),
    scope: z
      .enum(["running", "pending", "finished", "branches", "tags"])
      .optional()
      .describe("The scope of pipelines"),
    status: z
      .enum([
        "created",
        "waiting_for_resource",
        "preparing",
        "pending",
        "running",
        "success",
        "failed",
        "canceled",
        "skipped",
        "manual",
        "scheduled",
      ])
      .optional()
      .describe("The status of pipelines"),
    ref: z.string().optional().describe("The ref of pipelines"),
    sha: z.string().optional().describe("The SHA of pipelines"),
    yaml_errors: flexibleBoolean
      .optional()
      .describe("Returns pipelines with invalid configurations"),
    username: z.string().optional().describe("The username of the user who triggered pipelines"),
    updated_after: z
      .string()
      .optional()
      .describe("Return pipelines updated after the specified date"),
    updated_before: z
      .string()
      .optional()
      .describe("Return pipelines updated before the specified date"),
    order_by: z
      .enum(["id", "status", "ref", "updated_at", "user_id"])
      .optional()
      .describe("Order pipelines by"),
    sort: z.enum(["asc", "desc"]).optional().describe("Sort pipelines"),
  })
  .merge(PaginationOptionsSchema);

// Schema for getting a specific pipeline
export const GetPipelineSchema = z.object({
  project_id: z.coerce.string().describe("Project ID or URL-encoded path"),
  pipeline_id: z.coerce.string().describe("The ID of the pipeline"),
});

// Schema for listing jobs in a pipeline
export const ListPipelineJobsSchema = z
  .object({
    project_id: z.coerce.string().describe("Project ID or URL-encoded path"),
    pipeline_id: z.coerce.string().describe("The ID of the pipeline"),
    scope: z
      .enum(["created", "pending", "running", "failed", "success", "canceled", "skipped", "manual"])
      .optional()
      .describe("The scope of jobs to show"),
    include_retried: flexibleBoolean.optional().describe("Whether to include retried jobs"),
  })
  .merge(PaginationOptionsSchema);

// Schema for listing trigger jobs (bridges) in a pipeline
export const ListPipelineTriggerJobsSchema = z
  .object({
    project_id: z.coerce.string().describe("Project ID or URL-encoded path"),
    pipeline_id: z.coerce.string().describe("The ID of the pipeline"),
    scope: z
      // https://docs.gitlab.com/api/jobs/#job-status-values
      .enum([
        "canceled",
        "canceling",
        "created",
        "failed",
        "manual",
        "pending",
        "preparing",
        "running",
        "scheduled",
        "skipped",
        "success",
        "waiting_for_resource",
      ])
      .optional()
      .describe("The scope of trigger jobs to show"),
  })
  .merge(PaginationOptionsSchema);

// Schema for creating a new pipeline
export const CreatePipelineSchema = z.object({
  project_id: z.coerce.string().describe("Project ID or URL-encoded path"),
  ref: z.string().describe("The branch or tag to run the pipeline on"),
  variables: z
    .array(
      z.object({
        key: z.string().describe("The key of the variable"),
        value: z.string().describe("The value of the variable"),
      })
    )
    .optional()
    .describe("An array of variables to use for the pipeline"),
});

// Schema for retrying a pipeline
export const RetryPipelineSchema = z.object({
  project_id: z.coerce.string().describe("Project ID or URL-encoded path"),
  pipeline_id: z.coerce.string().describe("The ID of the pipeline to retry"),
});

// Schema for canceling a pipeline
export const CancelPipelineSchema = RetryPipelineSchema;

// Schema for the input parameters for pipeline job operations
export const GetPipelineJobOutputSchema = z.object({
  project_id: z.coerce.string().describe("Project ID or URL-encoded path"),
  job_id: z.coerce.string().describe("The ID of the job"),
  limit: z
    .number()
    .optional()
    .describe("Maximum number of lines to return from the end of the log (default: 1000)"),
  offset: z
    .number()
    .optional()
    .describe("Number of lines to skip from the end of the log (default: 0)"),
});

// User schemas
export const GitLabUserSchema = z.object({
  username: z.string(), // Changed from login to match GitLab API
  id: z.coerce.string(),
  name: z.string(),
  avatar_url: z.string().nullable(),
  web_url: z.string(), // Changed from html_url to match GitLab API
});

export const GetUsersSchema = z.object({
  usernames: z.array(z.string()).describe("Array of usernames to search for"),
});

export const GitLabUsersResponseSchema = z.record(
  z.string(),
  z
    .object({
      id: z.coerce.string(),
      username: z.string(),
      name: z.string(),
      avatar_url: z.string().nullable(),
      web_url: z.string(),
    })
    .nullable()
);

// Namespace related schemas

// Base schema for project-related operations
const ProjectParamsSchema = z.object({
  project_id: z.coerce.string().describe("Project ID or complete URL-encoded path to project"), // Changed from owner/repo to match GitLab API
});
export const GitLabNamespaceSchema = z.object({
  id: z.coerce.string(),
  name: z.string(),
  path: z.string(),
  kind: z.enum(["user", "group"]),
  full_path: z.string(),
  parent_id: z.coerce.string().nullable(),
  avatar_url: z.string().nullable(),
  web_url: z.string(),
  members_count_with_descendants: z.number().optional(),
  billable_members_count: z.number().optional(),
  max_seats_used: z.number().optional(),
  seats_in_use: z.number().optional(),
  plan: z.string().optional(),
  end_date: z.string().nullable().optional(),
  trial_ends_on: z.string().nullable().optional(),
  trial: flexibleBoolean.optional(),
  root_repository_size: z.number().optional(),
  projects_count: z.number().optional(),
});

export const GitLabNamespaceExistsResponseSchema = z.object({
  exists: flexibleBoolean,
  suggests: z.array(z.string()).optional(),
});

// Repository related schemas
export const GitLabOwnerSchema = z.object({
  username: z.string(), // Changed from login to match GitLab API
  id: z.coerce.string(),
  avatar_url: z.string().nullable(),
  web_url: z.string(), // Changed from html_url to match GitLab API
  name: z.string(), // Added as GitLab includes full name
  state: z.string(), // Added as GitLab includes user state
});

export const GitLabRepositorySchema = z.object({
  id: z.coerce.string(),
  name: z.string(),
  path_with_namespace: z.string(),
  visibility: z.string().optional(),
  owner: GitLabOwnerSchema.optional(),
  web_url: z.string().optional(),
  description: z.string().nullable(),
  fork: flexibleBoolean.optional(),
  ssh_url_to_repo: z.string().optional(),
  http_url_to_repo: z.string().optional(),
  created_at: z.string().optional(),
  last_activity_at: z.string().optional(),
  default_branch: z.string().optional(),
  namespace: z
    .object({
      id: z.coerce.string(),
      name: z.string(),
      path: z.string(),
      kind: z.string(),
      full_path: z.string(),
      avatar_url: z.string().nullable().optional(),
      web_url: z.string().optional(),
    })
    .optional(),
  readme_url: z.string().optional().nullable(),
  topics: z.array(z.string()).optional(),
  tag_list: z.array(z.string()).optional(), // deprecated but still present
  open_issues_count: z.number().optional(),
  archived: flexibleBoolean.optional(),
  forks_count: z.number().optional(),
  star_count: z.number().optional(),
  permissions: z
    .object({
      project_access: z
        .object({
          access_level: z.number(),
          notification_level: z.number().nullable().optional(),
        })
        .optional()
        .nullable(),
      group_access: z
        .object({
          access_level: z.number(),
          notification_level: z.number().nullable().optional(),
        })
        .optional()
        .nullable(),
    })
    .optional(),
  container_registry_enabled: flexibleBoolean.optional(),
  container_registry_access_level: z.string().optional(),
  issues_enabled: flexibleBoolean.optional(),
  merge_requests_enabled: flexibleBoolean.optional(),
  merge_requests_template: z.string().nullable().optional(),
  wiki_enabled: flexibleBoolean.optional(),
  jobs_enabled: flexibleBoolean.optional(),
  snippets_enabled: flexibleBoolean.optional(),
  can_create_merge_request_in: flexibleBoolean.optional(),
  resolve_outdated_diff_discussions: flexibleBooleanNullable.optional(),
  shared_runners_enabled: flexibleBoolean.optional(),
  shared_with_groups: z
    .array(
      z.object({
        group_id: z.coerce.string(),
        group_name: z.string(),
        group_full_path: z.string(),
        group_access_level: z.number(),
      })
    )
    .optional(),
});

// Project schema (extended from repository schema)
export const GitLabProjectSchema = GitLabRepositorySchema;

// File content schemas
export const GitLabFileContentSchema = z.object({
  file_name: z.string(), // Changed from name to match GitLab API
  file_path: z.string(), // Changed from path to match GitLab API
  size: z.number(),
  encoding: z.string(),
  content: z.string(),
  content_sha256: z.string(), // Changed from sha to match GitLab API
  ref: z.string(), // Added as GitLab requires branch reference
  blob_id: z.string(), // Added to match GitLab API
  commit_id: z.string(), // ID of the current file version
  last_commit_id: z.string(), // Added to match GitLab API
  execute_filemode: flexibleBoolean.optional(), // Added to match GitLab API
});

export const GitLabDirectoryContentSchema = z.object({
  name: z.string(),
  path: z.string(),
  type: z.string(),
  mode: z.string(),
  id: z.string(), // Changed from sha to match GitLab API
  web_url: z.string(), // Changed from html_url to match GitLab API
});

export const GitLabContentSchema = z.union([
  GitLabFileContentSchema,
  z.array(GitLabDirectoryContentSchema),
]);

// Operation schemas
export const FileOperationSchema = z.object({
  path: z.string(),
  content: z.string(),
});

// Tree and commit schemas
export const GitLabTreeItemSchema = z.object({
  id: z.string(),
  name: z.string(),
  type: z.enum(["tree", "blob"]),
  path: z.string(),
  mode: z.string(),
});

export const GetRepositoryTreeSchema = z.object({
  project_id: z.coerce.string().describe("The ID or URL-encoded path of the project"),
  path: z.string().optional().describe("The path inside the repository"),
  ref: z
    .string()
    .optional()
    .describe("The name of a repository branch or tag. Defaults to the default branch."),
  recursive: flexibleBoolean.optional().describe("Boolean value to get a recursive tree"),
  per_page: z.number().optional().describe("Number of results to show per page"),
  page_token: z.string().optional().describe("The tree record ID for pagination"),
  pagination: z.string().optional().describe("Pagination method (keyset)"),
});

export const GitLabTreeSchema = z.object({
  id: z.string(), // Changed from sha to match GitLab API
  tree: z.array(GitLabTreeItemSchema),
});

export const GitLabCommitSchema = z.object({
  id: z.string(), // Changed from sha to match GitLab API
  short_id: z.string(), // Added to match GitLab API
  title: z.string(), // Changed from message to match GitLab API
  author_name: z.string(),
  author_email: z.string(),
  authored_date: z.string(),
  committer_name: z.string(),
  committer_email: z.string(),
  committed_date: z.string(),
  created_at: z.string().optional(), // Add created_at field
  message: z.string().optional(), // Add full message field
  web_url: z.string(), // Changed from html_url to match GitLab API
  parent_ids: z.array(z.string()), // Changed from parents to match GitLab API
  stats: z
    .object({
      additions: z.number().optional().nullable(),
      deletions: z.number().optional().nullable(),
      total: z.number().optional().nullable(),
    })
    .optional(), // Only present when with_stats=true
  trailers: z.record(z.string()).optional().default({}), // Git trailers, may be empty object
  extended_trailers: z.record(z.array(z.string())).optional().default({}), // Extended trailers, may be empty object
});

// Reference schema
export const GitLabReferenceSchema = z.object({
  name: z.string(), // Changed from ref to match GitLab API
  commit: z.object({
    id: z.string(), // Changed from sha to match GitLab API
    web_url: z.string(), // Changed from url to match GitLab API
  }),
});

// Milestones rest api output schemas
export const GitLabMilestonesSchema = z.object({
  id: z.coerce.string(),
  iid: z.coerce.string(),
  project_id: z.coerce.string(),
  title: z.string(),
  description: z.string().nullable(),
  due_date: z.string().nullable(),
  start_date: z.string().nullable(),
  state: z.string(),
  updated_at: z.string(),
  created_at: z.string(),
  expired: flexibleBoolean,
  web_url: z.string().optional(),
});

// Input schemas for operations
export const CreateRepositoryOptionsSchema = z.object({
  name: z.string(),
  description: z.string().optional(),
  visibility: z.enum(["private", "internal", "public"]).optional(), // Changed from private to match GitLab API
  initialize_with_readme: flexibleBoolean.optional(), // Changed from auto_init to match GitLab API
});

export const CreateIssueOptionsSchema = z.object({
  title: z.string(),
  description: z.string().optional(), // Changed from body to match GitLab API
  assignee_ids: z.array(z.number()).optional(), // Changed from assignees to match GitLab API
  milestone_id: z.coerce.string().optional(), // Changed from milestone to match GitLab API
  labels: z.array(z.string()).optional(),
});

export const GitLabDiffSchema = z.object({
  old_path: z.string(),
  new_path: z.string(),
  a_mode: z.string(),
  b_mode: z.string(),
  diff: z.string(),
  new_file: flexibleBoolean,
  renamed_file: flexibleBoolean,
  deleted_file: flexibleBoolean,
});

// Response schemas for operations
export const GitLabCreateUpdateFileResponseSchema = z.object({
  file_path: z.string(),
  branch: z.string(),
  commit_id: z.string().optional(), // Optional since it's not always returned by the API
  content: GitLabFileContentSchema.optional(),
});

export const GitLabSearchResponseSchema = z.object({
  count: z.number().optional(),
  total_pages: z.number().optional(),
  current_page: z.number().optional(),
  items: z.array(GitLabRepositorySchema),
});

// create branch schemas
export const CreateBranchOptionsSchema = z.object({
  name: z.string(), // Changed from ref to match GitLab API
  ref: z.string(), // The source branch/commit for the new branch
});

export const GitLabCompareResultSchema = z.object({
  commit: z
    .object({
      id: z.string().optional(),
      short_id: z.string().optional(),
      title: z.string().optional(),
      author_name: z.string().optional(),
      author_email: z.string().optional(),
      created_at: z.string().optional(),
    })
    .optional(),
  commits: z.array(GitLabCommitSchema),
  diffs: z.array(GitLabDiffSchema),
  compare_timeout: flexibleBoolean.optional(),
  compare_same_ref: flexibleBoolean.optional(),
});

// Issue related schemas
export const GitLabLabelSchema = z.object({
  id: z.coerce.string(),
  name: z.string(),
  color: z.string(),
  text_color: z.string(),
  description: z.string().nullable(),
  description_html: z.string().nullable(),
  open_issues_count: z.number().optional(),
  closed_issues_count: z.number().optional(),
  open_merge_requests_count: z.number().optional(),
  subscribed: flexibleBoolean.optional(),
  priority: z.number().nullable().optional(),
  is_project_label: flexibleBoolean.optional(),
});

export const GitLabMilestoneSchema = z.object({
  id: z.coerce.string(),
  iid: z.coerce.string(), // Added to match GitLab API
  title: z.string(),
  description: z.string().nullable().default(""),
  state: z.string(),
  web_url: z.string(), // Changed from html_url to match GitLab API
});

export const GitLabIssueSchema = z.object({
  id: z.coerce.string(),
  iid: z.coerce.string(), // Added to match GitLab API
  project_id: z.coerce.string(), // Added to match GitLab API
  title: z.string(),
  description: z.string().nullable().default(""), // Changed from body to match GitLab API
  state: z.string(),
  author: GitLabUserSchema,
  assignees: z.array(GitLabUserSchema),
  labels: z.array(GitLabLabelSchema).or(z.array(z.string())), // Support both label objects and strings
  milestone: GitLabMilestoneSchema.nullable(),
  created_at: z.string(),
  updated_at: z.string(),
  closed_at: z.string().nullable(),
  web_url: z.string(), // Changed from html_url to match GitLab API
  references: z
    .object({
      short: z.string(),
      relative: z.string(),
      full: z.string(),
    })
    .optional(),
  time_stats: z
    .object({
      time_estimate: z.number(),
      total_time_spent: z.number(),
      human_time_estimate: z.string().nullable(),
      human_total_time_spent: z.string().nullable(),
    })
    .optional(),
  confidential: flexibleBoolean.optional(),
  due_date: z.string().nullable().optional(),
  discussion_locked: flexibleBooleanNullable.optional(),
  weight: z.number().nullable().optional(),
});

// NEW SCHEMA: For issue with link details (used in listing issue links)
export const GitLabIssueWithLinkDetailsSchema = GitLabIssueSchema.extend({
  issue_link_id: z.coerce.string(),
  link_type: z.enum(["relates_to", "blocks", "is_blocked_by"]),
  link_created_at: z.string(),
  link_updated_at: z.string(),
});

// Fork related schemas
export const GitLabForkParentSchema = z.object({
  name: z.string(),
  path_with_namespace: z.string(), // Changed from full_name to match GitLab API
  owner: z
    .object({
      username: z.string(), // Changed from login to match GitLab API
      id: z.coerce.string(),
      avatar_url: z.string().nullable(),
    })
    .optional(), // Made optional to handle cases where GitLab API doesn't include it
  web_url: z.string(), // Changed from html_url to match GitLab API
});

export const GitLabForkSchema = GitLabRepositorySchema.extend({
  forked_from_project: GitLabForkParentSchema.optional(), // Made optional to handle cases where GitLab API doesn't include it
});

// Merge Request related schemas (equivalent to Pull Request)
export const GitLabMergeRequestDiffRefSchema = z.object({
  base_sha: z.string(),
  head_sha: z.string(),
  start_sha: z.string(),
});

export const GitLabMergeRequestSchema = z.object({
  id: z.coerce.string(),
  iid: z.coerce.string(),
  project_id: z.coerce.string(),
  title: z.string(),
  description: z.string().nullable(),
  state: z.string(),
  merged: flexibleBoolean.optional(),
  draft: flexibleBoolean.optional(),
  author: GitLabUserSchema,
  assignees: z.array(GitLabUserSchema).optional(),
  reviewers: z.array(GitLabUserSchema).optional(),
  source_branch: z.string(),
  target_branch: z.string(),
  diff_refs: GitLabMergeRequestDiffRefSchema.nullable().optional(),
  web_url: z.string(),
  created_at: z.string(),
  updated_at: z.string(),
  merged_at: z.string().nullable(),
  closed_at: z.string().nullable(),
  merge_commit_sha: z.string().nullable(),
  detailed_merge_status: z.string().optional(),
  merge_status: z.string().optional(),
  merge_error: z.string().nullable().optional(),
  work_in_progress: flexibleBoolean.optional(),
  blocking_discussions_resolved: flexibleBoolean.optional(),
  should_remove_source_branch: flexibleBooleanNullable.optional(),
  force_remove_source_branch: flexibleBooleanNullable.optional(),
  allow_collaboration: flexibleBoolean.optional(),
  allow_maintainer_to_push: flexibleBoolean.optional(),
  changes_count: z.string().nullable().optional(),
  merge_when_pipeline_succeeds: flexibleBoolean.optional(),
  squash: flexibleBoolean.optional(),
  labels: z.array(z.string()).optional(),
});

export const LineRangeSchema = z
  .object({
    start: z
      .object({
        line_code: z
          .string()
          .nullable()
          .optional()
          .describe(
            "CRITICAL: Line identifier in format '{file_path_sha1_hash}_{old_line_number}_{new_line_number}'. USUALLY REQUIRED for GitLab diff comments despite being optional in schema. Example: 'a1b2c3d4e5f6_10_15'. Get this from GitLab diff API response, never fabricate."
          ),
        type: z
          .enum(["new", "old", "expanded"])
          .nullable()
          .optional()
          .describe(
            "Line type: 'old' = deleted/original line, 'new' = added/modified line, null = unchanged context. MUST match the line_code format and old_line/new_line values."
          ),
        old_line: z
          .number()
          .nullable()
          .optional()
          .describe(
            "Line number in original file (before changes). REQUIRED when type='old', NULL when type='new' (for purely added lines), can be present for context lines."
          ),
        new_line: z
          .number()
          .nullable()
          .optional()
          .describe(
            "Line number in modified file (after changes). REQUIRED when type='new', NULL when type='old' (for purely deleted lines), can be present for context lines."
          ),
      })
      .describe(
        "Start line position for multiline comment range. MUST specify either old_line OR new_line (or both for context), never neither."
      ),
    end: z
      .object({
        line_code: z
          .string()
          .nullable()
          .optional()
          .describe(
            "CRITICAL: Line identifier in format '{file_path_sha1_hash}_{old_line_number}_{new_line_number}'. USUALLY REQUIRED for GitLab diff comments despite being optional in schema. Example: 'a1b2c3d4e5f6_12_17'. Must be from same file as start.line_code."
          ),
        type: z
          .enum(["new", "old", "expanded"])
          .nullable()
          .optional()
          .describe(
            "Line type: 'old' = deleted/original line, 'new' = added/modified line, null = unchanged context. SHOULD MATCH start.type for consistent ranges (don't mix old/new types)."
          ),
        old_line: z
          .number()
          .nullable()
          .optional()
          .describe(
            "Line number in original file (before changes). REQUIRED when type='old', NULL when type='new' (for purely added lines), can be present for context lines. MUST be >= start.old_line if both specified."
          ),
        new_line: z
          .number()
          .nullable()
          .optional()
          .describe(
            "Line number in modified file (after changes). REQUIRED when type='new', NULL when type='old' (for purely deleted lines), can be present for context lines. MUST be >= start.new_line if both specified."
          ),
      })
      .describe(
        "End line position for multiline comment range. MUST specify either old_line OR new_line (or both for context), never neither. Range must be valid (end >= start)."
      ),
  })
  .describe(
    "Line range for multiline comments on GitLab merge request diffs. VALIDATION RULES: 1) line_code is critical for GitLab API success, 2) start/end must have consistent types, 3) line numbers must form valid range, 4) get line_code from GitLab diff API, never generate manually."
  );

// Discussion related schemas
export const GitLabDiscussionNoteSchema = z.object({
  id: z.coerce.string(),
  type: z.enum(["DiscussionNote", "DiffNote", "Note"]).nullable(), // Allow null type for regular notes
  body: z.string(),
  attachment: z.any().nullable(), // Can be string or object, handle appropriately
  author: GitLabUserSchema,
  created_at: z.string(),
  updated_at: z.string(),
  system: flexibleBoolean,
  noteable_id: z.coerce.string(),
  noteable_type: z.enum(["Issue", "MergeRequest", "Snippet", "Commit", "Epic"]),
  project_id: z.coerce.string().optional(),
  noteable_iid: z.coerce.string().nullable().optional(),
  resolvable: flexibleBoolean.optional(),
  resolved: flexibleBoolean.optional(),
  resolved_by: GitLabUserSchema.nullable().optional(),
  resolved_at: z.string().nullable().optional(),
  position: z
    .object({
      // Only present for DiffNote
      base_sha: z.string(),
      start_sha: z.string(),
      head_sha: z.string(),
      old_path: z.string().nullable().optional().describe("File path before change"),
      new_path: z.string().nullable().optional().describe("File path after change"),
      position_type: z.enum(["text", "image", "file"]),
      new_line: z
        .number()
        .nullable()
        .optional()
        .describe(
          "Line number in the modified file (after changes). Used for added lines and context lines. Null for deleted lines."
        ),
      old_line: z
        .number()
        .nullable()
        .optional()
        .describe(
          "Line number in the original file (before changes). Used for deleted lines and context lines. Null for newly added lines."
        ),
      line_range: LineRangeSchema.nullable().optional(), // For multi-line diff notes
      width: z.number().optional(), // For image diff notes
      height: z.number().optional(), // For image diff notes
      x: z.number().optional(), // For image diff notes
      y: z.number().optional(), // For image diff notes
    })
    .optional(),
});
export type GitLabDiscussionNote = z.infer<typeof GitLabDiscussionNoteSchema>;

// Reusable pagination schema for GitLab API responses.
// See https://docs.gitlab.com/api/rest/#pagination
export const GitLabPaginationSchema = z.object({
  x_next_page: z.number().nullable().optional(),
  x_page: z.number().optional(),
  x_per_page: z.number().optional(),
  x_prev_page: z.number().nullable().optional(),
  x_total: z.number().nullable().optional(),
  x_total_pages: z.number().nullable().optional(),
});
export type GitLabPagination = z.infer<typeof GitLabPaginationSchema>;

// Base paginated response schema that can be extended.
// See https://docs.gitlab.com/api/rest/#pagination
export const PaginatedResponseSchema = z.object({
  pagination: GitLabPaginationSchema.optional(),
});

export const GitLabDiscussionSchema = z.object({
  id: z.coerce.string(),
  individual_note: flexibleBoolean,
  notes: z.array(GitLabDiscussionNoteSchema),
});
export type GitLabDiscussion = z.infer<typeof GitLabDiscussionSchema>;

// Create a schema for paginated discussions response
export const PaginatedDiscussionsResponseSchema = z.object({
  items: z.array(GitLabDiscussionSchema),
  pagination: GitLabPaginationSchema,
});

// Export the paginated response type for discussions
export type PaginatedDiscussionsResponse = z.infer<typeof PaginatedDiscussionsResponseSchema>;

export const ListIssueDiscussionsSchema = z
  .object({
    project_id: z.coerce.string().describe("Project ID or URL-encoded path"),
    issue_iid: z.coerce.string().describe("The internal ID of the project issue"),
  })
  .merge(PaginationOptionsSchema);

// Input schema for listing merge request discussions
export const ListMergeRequestDiscussionsSchema = ProjectParamsSchema.extend({
  merge_request_iid: z.coerce.string().describe("The IID of a merge request"),
}).merge(PaginationOptionsSchema);

// Input schema for updating a merge request discussion note
export const UpdateMergeRequestNoteSchema = ProjectParamsSchema.extend({
  merge_request_iid: z.coerce.string().describe("The IID of a merge request"),
  discussion_id: z.coerce.string().describe("The ID of a thread"),
  note_id: z.coerce.string().describe("The ID of a thread note"),
  body: z.string().optional().describe("The content of the note or reply"),
  resolved: flexibleBoolean.optional().describe("Resolve or unresolve the note"),
})
  .refine(data => data.body !== undefined || data.resolved !== undefined, {
    message: "At least one of 'body' or 'resolved' must be provided",
  })
  .refine(data => !(data.body !== undefined && data.resolved !== undefined), {
    message: "Only one of 'body' or 'resolved' can be provided, not both",
  });

// Input schema for adding a note to an existing merge request discussion
export const CreateMergeRequestNoteSchema = ProjectParamsSchema.extend({
  merge_request_iid: z.coerce.string().describe("The IID of a merge request"),
  discussion_id: z.coerce.string().describe("The ID of a thread"),
  body: z.string().describe("The content of the note or reply"),
  created_at: z.string().optional().describe("Date the note was created at (ISO 8601 format)"),
});

// Input schema for updating an issue discussion note
export const UpdateIssueNoteSchema = ProjectParamsSchema.extend({
  issue_iid: z.coerce.string().describe("The IID of an issue"),
  discussion_id: z.coerce.string().describe("The ID of a thread"),
  note_id: z.coerce.string().describe("The ID of a thread note"),
  body: z.string().describe("The content of the note or reply"),
});

// Input schema for adding a note to an existing issue discussion
export const CreateIssueNoteSchema = ProjectParamsSchema.extend({
  issue_iid: z.coerce.string().describe("The IID of an issue"),
  discussion_id: z.coerce.string().describe("The ID of a thread"),
  body: z.string().describe("The content of the note or reply"),
  created_at: z.string().optional().describe("Date the note was created at (ISO 8601 format)"),
});

// API Operation Parameter Schemas

export const CreateOrUpdateFileSchema = ProjectParamsSchema.extend({
  file_path: z.string().describe("Path where to create/update the file"),
  content: z.string().describe("Content of the file"),
  commit_message: z.string().describe("Commit message"),
  branch: z.string().describe("Branch to create/update the file in"),
  previous_path: z.string().optional().describe("Path of the file to move/rename"),
  last_commit_id: z.string().optional().describe("Last known file commit ID"),
  commit_id: z.string().optional().describe("Current file commit ID (for update operations)"),
});

export const SearchRepositoriesSchema = z
  .object({
    search: z.string().describe("Search query"), // Changed from query to match GitLab API
  })
  .merge(PaginationOptionsSchema);

export const CreateRepositorySchema = z.object({
  name: z.string().describe("Repository name"),
  description: z.string().optional().describe("Repository description"),
  visibility: z
    .enum(["private", "internal", "public"])
    .optional()
    .describe("Repository visibility level"),
  initialize_with_readme: flexibleBoolean.optional().describe("Initialize with README.md"),
});

export const GetFileContentsSchema = ProjectParamsSchema.extend({
  file_path: z.string().describe("Path to the file or directory"),
  ref: z.string().optional().describe("Branch/tag/commit to get contents from"),
});

export const PushFilesSchema = ProjectParamsSchema.extend({
  branch: z.string().describe("Branch to push to"),
  files: z
    .array(
      z.object({
        file_path: z.string().describe("Path where to create the file"),
        content: z.string().describe("Content of the file"),
      })
    )
    .describe("Array of files to push"),
  commit_message: z.string().describe("Commit message"),
});

export const CreateIssueSchema = ProjectParamsSchema.extend({
  title: z.string().describe("Issue title"),
  description: z.string().optional().describe("Issue description"),
  assignee_ids: z.array(z.number()).optional().describe("Array of user IDs to assign"),
  labels: z.array(z.string()).optional().describe("Array of label names"),
  milestone_id: z.coerce.string().optional().describe("Milestone ID to assign"),
});

const MergeRequestOptionsSchema = {
  title: z.string().describe("Merge request title"),
  description: z.string().optional().describe("Merge request description"),
  source_branch: z.string().describe("Branch containing changes"),
  target_branch: z.string().describe("Branch to merge into"),
  target_project_id: z.coerce.string().optional().describe("Numeric ID of the target project."),
  assignee_ids: z.array(z.number()).optional().describe("The ID of the users to assign the MR to"),
  reviewer_ids: z
    .array(z.number())
    .optional()
    .describe("The ID of the users to assign as reviewers of the MR"),
  labels: z.array(z.string()).optional().describe("Labels for the MR"),
  draft: flexibleBoolean.optional().describe("Create as draft merge request"),
  allow_collaboration: z.boolean().optional().describe("Allow commits from upstream members"),
  remove_source_branch: flexibleBooleanNullable
    .optional()
    .describe("Flag indicating if a merge request should remove the source branch when merging."),
  squash: flexibleBooleanNullable
    .optional()
    .describe("If true, squash all commits into a single commit on merge."),
};
export const CreateMergeRequestOptionsSchema = z.object(MergeRequestOptionsSchema);
export const CreateMergeRequestSchema = ProjectParamsSchema.extend(MergeRequestOptionsSchema);

export const ForkRepositorySchema = ProjectParamsSchema.extend({
  namespace: z.string().optional().describe("Namespace to fork to (full path)"),
});

// Branch related schemas
export const CreateBranchSchema = ProjectParamsSchema.extend({
  branch: z.string().describe("Name for the new branch"),
  ref: z.string().optional().describe("Source branch/commit for new branch"),
});

export const GetBranchDiffsSchema = ProjectParamsSchema.extend({
  from: z.string().describe("The base branch or commit SHA to compare from"),
  to: z.string().describe("The target branch or commit SHA to compare to"),
  straight: flexibleBoolean
    .optional()
    .describe("Comparison method: false for '...' (default), true for '--'"),
  excluded_file_patterns: z
    .array(z.string())
    .optional()
    .describe(
      'Array of regex patterns to exclude files from the diff results. Each pattern is a JavaScript-compatible regular expression that matches file paths to ignore. Examples: ["^test/mocks/", "\\.spec\\.ts$", "package-lock\\.json"]'
    ),
});

export const GetMergeRequestSchema = ProjectParamsSchema.extend({
  merge_request_iid: z.coerce.string().optional().describe("The IID of a merge request"),
  source_branch: z.string().optional().describe("Source branch name"),
});

export const UpdateMergeRequestSchema = GetMergeRequestSchema.extend({
  title: z.string().optional().describe("The title of the merge request"),
  description: z.string().optional().describe("The description of the merge request"),
  target_branch: z.string().optional().describe("The target branch"),
  assignee_ids: z.array(z.number()).optional().describe("The ID of the users to assign the MR to"),
  reviewer_ids: z
    .array(z.number())
    .optional()
    .describe("The ID of the users to assign as reviewers of the MR"),
  labels: z.array(z.string()).optional().describe("Labels for the MR"),
  state_event: z
    .enum(["close", "reopen"])
    .optional()
    .describe("New state (close/reopen) for the MR"),
  remove_source_branch: z
    .boolean()
    .optional()
    .describe("Flag indicating if the source branch should be removed"),
  squash: flexibleBoolean.optional().describe("Squash commits into a single commit when merging"),
  draft: flexibleBoolean.optional().describe("Work in progress merge request"),
});

export const GetMergeRequestDiffsSchema = GetMergeRequestSchema.extend({
  view: z.enum(["inline", "parallel"]).optional().describe("Diff view type"),
});

export const ListMergeRequestDiffsSchema = GetMergeRequestSchema.extend({
  page: z.number().optional().describe("Page number for pagination (default: 1)"),
  per_page: z.number().optional().describe("Number of items per page (max: 100, default: 20)"),
  unidiff: flexibleBoolean
    .optional()
    .describe(
      "Present diffs in the unified diff format. Default is false. Introduced in GitLab 16.5."
    ),
});

export const CreateNoteSchema = z.object({
  project_id: z.coerce.string().describe("Project ID or namespace/project_path"),
  noteable_type: z
    .enum(["issue", "merge_request"])
    .describe("Type of noteable (issue or merge_request)"),
  noteable_iid: z.coerce.string().describe("IID of the issue or merge request"),
  body: z.string().describe("Note content"),
});

// Issues API operation schemas
export const ListIssuesSchema = z
  .object({
    project_id: z.coerce
      .string()
      .optional()
      .describe(
        "Project ID or URL-encoded path (optional - if not provided, lists issues across all accessible projects)"
      ),
    assignee_id: z.coerce
      .string()
      .optional()
      .describe("Return issues assigned to the given user ID. user id or none or any"),
    assignee_username: z
      .array(z.string())
      .optional()
      .describe("Return issues assigned to the given username"),
    author_id: z.coerce.string().optional().describe("Return issues created by the given user ID"),
    author_username: z.string().optional().describe("Return issues created by the given username"),
    confidential: flexibleBoolean.optional().describe("Filter confidential or public issues"),
    created_after: z.string().optional().describe("Return issues created after the given time"),
    created_before: z.string().optional().describe("Return issues created before the given time"),
    due_date: z.string().optional().describe("Return issues that have the due date"),
    labels: z.array(z.string()).optional().describe("Array of label names"),
    milestone: z.string().optional().describe("Milestone title"),
    issue_type: z
      .string()
      .optional()
      .nullable()
      .describe("Filter to a given type of issue. One of issue, incident, test_case or task"),
    iteration_id: z.coerce
      .string()
      .optional()
      .nullable()
      .describe(
        "Return issues assigned to the given iteration ID. None returns issues that do not belong to an iteration. Any returns issues that belong to an iteration. "
      ),
    scope: z
      .enum(["created_by_me", "assigned_to_me", "all"])
      .optional()
      .describe("Return issues from a specific scope"),
    search: z.string().optional().describe("Search for specific terms"),
    state: z
      .enum(["opened", "closed", "all"])
      .optional()
      .describe("Return issues with a specific state"),
    updated_after: z.string().optional().describe("Return issues updated after the given time"),
    updated_before: z.string().optional().describe("Return issues updated before the given time"),
    with_labels_details: flexibleBoolean.optional().describe("Return more details for each label"),
  })
  .merge(PaginationOptionsSchema);

// Merge Requests API operation schemas
export const ListMergeRequestsSchema = z
  .object({
    project_id: z.coerce.string().describe("Project ID or URL-encoded path"),
    assignee_id: z.coerce
      .string()
      .optional()
      .describe("Return issues assigned to the given user ID. user id or none or any"),
    assignee_username: z
      .string()
      .optional()
      .describe("Returns merge requests assigned to the given username"),
    author_id: z.coerce
      .string()
      .optional()
      .describe("Returns merge requests created by the given user ID"),
    author_username: z
      .string()
      .optional()
      .describe("Returns merge requests created by the given username"),
    reviewer_id: z.coerce
      .string()
      .optional()
      .describe("Returns merge requests which have the user as a reviewer. user id or none or any"),
    reviewer_username: z
      .string()
      .optional()
      .describe("Returns merge requests which have the user as a reviewer"),
    created_after: z
      .string()
      .optional()
      .describe("Return merge requests created after the given time"),
    created_before: z
      .string()
      .optional()
      .describe("Return merge requests created before the given time"),
    updated_after: z
      .string()
      .optional()
      .describe("Return merge requests updated after the given time"),
    updated_before: z
      .string()
      .optional()
      .describe("Return merge requests updated before the given time"),
    labels: z.array(z.string()).optional().describe("Array of label names"),
    milestone: z.string().optional().describe("Milestone title"),
    scope: z
      .enum(["created_by_me", "assigned_to_me", "all"])
      .optional()
      .describe("Return merge requests from a specific scope"),
    search: z.string().optional().describe("Search for specific terms"),
    state: z
      .enum(["opened", "closed", "locked", "merged", "all"])
      .optional()
      .describe("Return merge requests with a specific state"),
    order_by: z
      .enum([
        "created_at",
        "updated_at",
        "priority",
        "label_priority",
        "milestone_due",
        "popularity",
      ])
      .optional()
      .describe("Return merge requests ordered by the given field"),
    sort: z
      .enum(["asc", "desc"])
      .optional()
      .describe("Return merge requests sorted in ascending or descending order"),
    target_branch: z
      .string()
      .optional()
      .describe("Return merge requests targeting a specific branch"),
    source_branch: z
      .string()
      .optional()
      .describe("Return merge requests from a specific source branch"),
    wip: z
      .enum(["yes", "no"])
      .optional()
      .describe("Filter merge requests against their wip status"),
    with_labels_details: flexibleBoolean.optional().describe("Return more details for each label"),
  })
  .merge(PaginationOptionsSchema);

export const GetIssueSchema = z.object({
  project_id: z.coerce.string().describe("Project ID or URL-encoded path"),
  issue_iid: z.coerce.string().describe("The internal ID of the project issue"),
});

export const UpdateIssueSchema = z.object({
  project_id: z.coerce.string().describe("Project ID or URL-encoded path"),
  issue_iid: z.coerce.string().describe("The internal ID of the project issue"),
  title: z.string().optional().describe("The title of the issue"),
  description: z.string().optional().describe("The description of the issue"),
  assignee_ids: z.array(z.number()).optional().describe("Array of user IDs to assign issue to"),
  confidential: flexibleBoolean.optional().describe("Set the issue to be confidential"),
  discussion_locked: flexibleBoolean.optional().describe("Flag to lock discussions"),
  due_date: z.string().optional().describe("Date the issue is due (YYYY-MM-DD)"),
  labels: z.array(z.string()).optional().describe("Array of label names"),
  milestone_id: z.coerce.string().optional().describe("Milestone ID to assign"),
  state_event: z.enum(["close", "reopen"]).optional().describe("Update issue state (close/reopen)"),
  weight: z.number().optional().describe("Weight of the issue (0-9)"),
});

export const DeleteIssueSchema = z.object({
  project_id: z.coerce.string().describe("Project ID or URL-encoded path"),
  issue_iid: z.coerce.string().describe("The internal ID of the project issue"),
});

// Issue links related schemas
export const GitLabIssueLinkSchema = z.object({
  source_issue: GitLabIssueSchema,
  target_issue: GitLabIssueSchema,
  link_type: z.enum(["relates_to", "blocks", "is_blocked_by"]),
});

export const ListIssueLinksSchema = z.object({
  project_id: z.coerce.string().describe("Project ID or URL-encoded path"),
  issue_iid: z.coerce.string().describe("The internal ID of a project's issue"),
});

export const GetIssueLinkSchema = z.object({
  project_id: z.coerce.string().describe("Project ID or URL-encoded path"),
  issue_iid: z.coerce.string().describe("The internal ID of a project's issue"),
  issue_link_id: z.coerce.string().describe("ID of an issue relationship"),
});

export const CreateIssueLinkSchema = z.object({
  project_id: z.coerce.string().describe("Project ID or URL-encoded path"),
  issue_iid: z.coerce.string().describe("The internal ID of a project's issue"),
  target_project_id: z.coerce.string().describe("The ID or URL-encoded path of a target project"),
  target_issue_iid: z.coerce.string().describe("The internal ID of a target project's issue"),
  link_type: z
    .enum(["relates_to", "blocks", "is_blocked_by"])
    .optional()
    .describe("The type of the relation, defaults to relates_to"),
});

export const DeleteIssueLinkSchema = z.object({
  project_id: z.coerce.string().describe("Project ID or URL-encoded path"),
  issue_iid: z.coerce.string().describe("The internal ID of a project's issue"),
  issue_link_id: z.coerce.string().describe("The ID of an issue relationship"),
});

// Namespace API operation schemas
export const ListNamespacesSchema = z
  .object({
    search: z.string().optional().describe("Search term for namespaces"),
    owned: flexibleBoolean.optional().describe("Filter for namespaces owned by current user"),
  })
  .merge(PaginationOptionsSchema);

export const GetNamespaceSchema = z.object({
  namespace_id: z.coerce.string().describe("Namespace ID or full path"),
});

export const VerifyNamespaceSchema = z.object({
  path: z.string().describe("Namespace path to verify"),
});

// Project API operation schemas
export const GetProjectSchema = z.object({
  project_id: z.coerce.string().describe("Project ID or URL-encoded path"),
});

export const ListProjectsSchema = z
  .object({
    search: z.string().optional().describe("Search term for projects"),
    search_namespaces: flexibleBoolean
      .optional()
      .describe("Needs to be true if search is full path"),
    owned: flexibleBoolean.optional().describe("Filter for projects owned by current user"),
    membership: flexibleBoolean
      .optional()
      .describe("Filter for projects where current user is a member"),
    simple: flexibleBoolean.optional().describe("Return only limited fields"),
    archived: flexibleBoolean.optional().describe("Filter for archived projects"),
    visibility: z
      .enum(["public", "internal", "private"])
      .optional()
      .describe("Filter by project visibility"),
    order_by: z
      .enum(["id", "name", "path", "created_at", "updated_at", "last_activity_at"])
      .optional()
      .describe("Return projects ordered by field"),
    sort: z
      .enum(["asc", "desc"])
      .optional()
      .describe("Return projects sorted in ascending or descending order"),
    with_issues_enabled: z
      .boolean()
      .optional()
      .describe("Filter projects with issues feature enabled"),
    with_merge_requests_enabled: z
      .boolean()
      .optional()
      .describe("Filter projects with merge requests feature enabled"),
    min_access_level: z.number().optional().describe("Filter by minimum access level"),
  })
  .merge(PaginationOptionsSchema);

// Label operation schemas
export const ListLabelsSchema = z.object({
  project_id: z.coerce.string().describe("Project ID or URL-encoded path"),
  with_counts: z
    .boolean()
    .optional()
    .describe("Whether or not to include issue and merge request counts"),
  include_ancestor_groups: flexibleBoolean.optional().describe("Include ancestor groups"),
  search: z.string().optional().describe("Keyword to filter labels by"),
});

export const GetLabelSchema = z.object({
  project_id: z.coerce.string().describe("Project ID or URL-encoded path"),
  label_id: z.coerce.string().describe("The ID or title of a project's label"),
  include_ancestor_groups: flexibleBoolean.optional().describe("Include ancestor groups"),
});

export const CreateLabelSchema = z.object({
  project_id: z.coerce.string().describe("Project ID or URL-encoded path"),
  name: z.string().describe("The name of the label"),
  color: z
    .string()
    .describe("The color of the label given in 6-digit hex notation with leading '#' sign"),
  description: z.string().optional().describe("The description of the label"),
  priority: z.number().nullable().optional().describe("The priority of the label"),
});

export const UpdateLabelSchema = z.object({
  project_id: z.coerce.string().describe("Project ID or URL-encoded path"),
  label_id: z.coerce.string().describe("The ID or title of a project's label"),
  new_name: z.string().optional().describe("The new name of the label"),
  color: z
    .string()
    .optional()
    .describe("The color of the label given in 6-digit hex notation with leading '#' sign"),
  description: z.string().optional().describe("The new description of the label"),
  priority: z.number().nullable().optional().describe("The new priority of the label"),
});

export const DeleteLabelSchema = z.object({
  project_id: z.coerce.string().describe("Project ID or URL-encoded path"),
  label_id: z.coerce.string().describe("The ID or title of a project's label"),
});

// Group projects schema
export const ListGroupProjectsSchema = z
  .object({
    group_id: z.coerce.string().describe("Group ID or path"),
    include_subgroups: flexibleBoolean.optional().describe("Include projects from subgroups"),
    search: z.string().optional().describe("Search term to filter projects"),
    order_by: z
      .enum(["name", "path", "created_at", "updated_at", "last_activity_at"])
      .optional()
      .describe("Field to sort by"),
    sort: z.enum(["asc", "desc"]).optional().describe("Sort direction"),
    archived: flexibleBoolean.optional().describe("Filter for archived projects"),
    visibility: z
      .enum(["public", "internal", "private"])
      .optional()
      .describe("Filter by project visibility"),
    with_issues_enabled: z
      .boolean()
      .optional()
      .describe("Filter projects with issues feature enabled"),
    with_merge_requests_enabled: z
      .boolean()
      .optional()
      .describe("Filter projects with merge requests feature enabled"),
    min_access_level: z.number().optional().describe("Filter by minimum access level"),
    with_programming_language: z.string().optional().describe("Filter by programming language"),
    starred: flexibleBoolean.optional().describe("Filter by starred projects"),
    statistics: flexibleBoolean.optional().describe("Include project statistics"),
    with_custom_attributes: flexibleBoolean.optional().describe("Include custom attributes"),
    with_security_reports: flexibleBoolean.optional().describe("Include security reports"),
  })
  .merge(PaginationOptionsSchema);

// Add wiki operation schemas
export const ListWikiPagesSchema = z
  .object({
    project_id: z.coerce.string().describe("Project ID or URL-encoded path"),
    with_content: flexibleBoolean.optional().describe("Include content of the wiki pages"),
  })
  .merge(PaginationOptionsSchema);

export const GetWikiPageSchema = z.object({
  project_id: z.coerce.string().describe("Project ID or URL-encoded path"),
  slug: z.string().describe("URL-encoded slug of the wiki page"),
});
export const CreateWikiPageSchema = z.object({
  project_id: z.coerce.string().describe("Project ID or URL-encoded path"),
  title: z.string().describe("Title of the wiki page"),
  content: z.string().describe("Content of the wiki page"),
  format: z.string().optional().describe("Content format, e.g., markdown, rdoc"),
});
export const UpdateWikiPageSchema = z.object({
  project_id: z.coerce.string().describe("Project ID or URL-encoded path"),
  slug: z.string().describe("URL-encoded slug of the wiki page"),
  title: z.string().optional().describe("New title of the wiki page"),
  content: z.string().optional().describe("New content of the wiki page"),
  format: z.string().optional().describe("Content format, e.g., markdown, rdoc"),
});

export const DeleteWikiPageSchema = z.object({
  project_id: z.coerce.string().describe("Project ID or URL-encoded path"),
  slug: z.string().describe("URL-encoded slug of the wiki page"),
});

// Define wiki response schemas
export const GitLabWikiPageSchema = z.object({
  title: z.string(),
  slug: z.string(),
  format: z.string(),
  content: z.string().optional(),
  created_at: z.string().optional(),
  updated_at: z.string().optional(),
});

// Merge Request Thread position schema - used for diff notes
export const MergeRequestThreadPositionSchema = z.object({
  base_sha: z
    .string()
    .describe(
      "REQUIRED: Base commit SHA in the source branch. Get this from merge request diff_refs.base_sha."
    ),
  head_sha: z
    .string()
    .describe(
      "REQUIRED: SHA referencing HEAD of the source branch. Get this from merge request diff_refs.head_sha."
    ),
  start_sha: z
    .string()
    .describe(
      "REQUIRED: SHA referencing the start commit of the source branch. Get this from merge request diff_refs.start_sha."
    ),
  position_type: z
    .enum(["text", "image", "file"])
    .describe(
      "REQUIRED: Position type. Use 'text' for code diffs, 'image' for image diffs, 'file' for file-level comments."
    ),
  new_path: z
    .string()
    .nullable()
    .optional()
    .describe(
      "File path after changes. REQUIRED for most diff comments. Use same as old_path if file wasn't renamed."
    ),
  old_path: z
    .string()
    .nullable()
    .optional()
    .describe(
      "File path before changes. REQUIRED for most diff comments. Use same as new_path if file wasn't renamed."
    ),
  new_line: z
    .number()
    .nullable()
    .optional()
    .describe(
      "Line number in modified file (after changes). Use for added lines or context lines. NULL for deleted lines. For single-line comments on new lines."
    ),
  old_line: z
    .number()
    .nullable()
    .optional()
    .describe(
      "Line number in original file (before changes). Use for deleted lines or context lines. NULL for added lines. For single-line comments on old lines."
    ),
  line_range: LineRangeSchema.optional().describe(
    "MULTILINE COMMENTS: Specify start/end line positions for commenting on multiple lines. Alternative to single old_line/new_line."
  ),
  width: z
    .number()
    .optional()
    .describe("IMAGE DIFFS ONLY: Width of the image (for position_type='image')."),
  height: z
    .number()
    .optional()
    .describe("IMAGE DIFFS ONLY: Height of the image (for position_type='image')."),
  x: z
    .number()
    .optional()
    .describe("IMAGE DIFFS ONLY: X coordinate on the image (for position_type='image')."),
  y: z
    .number()
    .optional()
    .describe("IMAGE DIFFS ONLY: Y coordinate on the image (for position_type='image')."),
});

// Schema for creating a new merge request thread
export const CreateMergeRequestThreadSchema = ProjectParamsSchema.extend({
  merge_request_iid: z.coerce.string().describe("The IID of a merge request"),
  body: z.string().describe("The content of the thread"),
  position: MergeRequestThreadPositionSchema.optional().describe(
    "Position when creating a diff note"
  ),
  created_at: z.string().optional().describe("Date the thread was created at (ISO 8601 format)"),
});

// Milestone related schemas
// Schema for listing project milestones
export const ListProjectMilestonesSchema = ProjectParamsSchema.extend({
  iids: z.array(z.number()).optional().describe("Return only the milestones having the given iid"),
  state: z
    .enum(["active", "closed"])
    .optional()
    .describe("Return only active or closed milestones"),
  title: z
    .string()
    .optional()
    .describe("Return only milestones with a title matching the provided string"),
  search: z
    .string()
    .optional()
    .describe("Return only milestones with a title or description matching the provided string"),
  include_ancestors: flexibleBoolean.optional().describe("Include ancestor groups"),
  updated_before: z
    .string()
    .optional()
    .describe("Return milestones updated before the specified date (ISO 8601 format)"),
  updated_after: z
    .string()
    .optional()
    .describe("Return milestones updated after the specified date (ISO 8601 format)"),
}).merge(PaginationOptionsSchema);

// Schema for getting a single milestone
export const GetProjectMilestoneSchema = ProjectParamsSchema.extend({
  milestone_id: z.coerce.string().describe("The ID of a project milestone"),
});

// Schema for creating a new milestone
export const CreateProjectMilestoneSchema = ProjectParamsSchema.extend({
  title: z.string().describe("The title of the milestone"),
  description: z.string().optional().describe("The description of the milestone"),
  due_date: z.string().optional().describe("The due date of the milestone (YYYY-MM-DD)"),
  start_date: z.string().optional().describe("The start date of the milestone (YYYY-MM-DD)"),
});

// Schema for editing a milestone
export const EditProjectMilestoneSchema = GetProjectMilestoneSchema.extend({
  title: z.string().optional().describe("The title of the milestone"),
  description: z.string().optional().describe("The description of the milestone"),
  due_date: z.string().optional().describe("The due date of the milestone (YYYY-MM-DD)"),
  start_date: z.string().optional().describe("The start date of the milestone (YYYY-MM-DD)"),
  state_event: z
    .enum(["close", "activate"])
    .optional()
    .describe("The state event of the milestone"),
});

// Schema for deleting a milestone
export const DeleteProjectMilestoneSchema = GetProjectMilestoneSchema;

// Schema for getting issues assigned to a milestone
export const GetMilestoneIssuesSchema = GetProjectMilestoneSchema;

// Schema for getting merge requests assigned to a milestone
export const GetMilestoneMergeRequestsSchema =
  GetProjectMilestoneSchema.merge(PaginationOptionsSchema);

// Schema for promoting a project milestone to a group milestone
export const PromoteProjectMilestoneSchema = GetProjectMilestoneSchema;

// Schema for getting burndown chart events for a milestone
export const GetMilestoneBurndownEventsSchema =
  GetProjectMilestoneSchema.merge(PaginationOptionsSchema);

// Add schemas for commit operations
export const ListCommitsSchema = z.object({
  project_id: z.coerce.string().describe("Project ID or complete URL-encoded path to project"),
  ref_name: z
    .string()
    .optional()
    .describe(
      "The name of a repository branch, tag or revision range, or if not given the default branch"
    ),
  since: z
    .string()
    .optional()
    .describe(
      "Only commits after or on this date are returned in ISO 8601 format YYYY-MM-DDTHH:MM:SSZ"
    ),
  until: z
    .string()
    .optional()
    .describe(
      "Only commits before or on this date are returned in ISO 8601 format YYYY-MM-DDTHH:MM:SSZ"
    ),
  path: z.string().optional().describe("The file path"),
  author: z.string().optional().describe("Search commits by commit author"),
  all: flexibleBoolean.optional().describe("Retrieve every commit from the repository"),
  with_stats: flexibleBoolean
    .optional()
    .describe("Stats about each commit are added to the response"),
  first_parent: flexibleBoolean
    .optional()
    .describe("Follow only the first parent commit upon seeing a merge commit"),
  order: z.enum(["default", "topo"]).optional().describe("List commits in order"),
  trailers: flexibleBoolean.optional().describe("Parse and include Git trailers for every commit"),
  page: z.number().optional().describe("Page number for pagination (default: 1)"),
  per_page: z.number().optional().describe("Number of items per page (max: 100, default: 20)"),
});

export const GetCommitSchema = z.object({
  project_id: z.coerce.string().describe("Project ID or complete URL-encoded path to project"),
  sha: z.string().describe("The commit hash or name of a repository branch or tag"),
  stats: flexibleBoolean.optional().describe("Include commit stats"),
});

export const GetCommitDiffSchema = z.object({
  project_id: z.coerce.string().describe("Project ID or complete URL-encoded path to project"),
  sha: z.string().describe("The commit hash or name of a repository branch or tag"),
});

<<<<<<< HEAD
// Schema for listing issues assigned to the current user
export const MyIssuesSchema = z.object({
  project_id: z.string().optional().describe("Project ID or URL-encoded path (optional when GITLAB_PROJECT_ID is set)"),
  state: z
    .enum(["opened", "closed", "all"])
    .optional()
    .describe("Return issues with a specific state (default: opened)"),
  labels: z.array(z.string()).optional().describe("Array of label names to filter by"),
  milestone: z.string().optional().describe("Milestone title to filter by"),
  search: z.string().optional().describe("Search for specific terms in title and description"),
  created_after: z.string().optional().describe("Return issues created after the given time (ISO 8601)"),
  created_before: z.string().optional().describe("Return issues created before the given time (ISO 8601)"),
  updated_after: z.string().optional().describe("Return issues updated after the given time (ISO 8601)"),
  updated_before: z.string().optional().describe("Return issues updated before the given time (ISO 8601)"),
  per_page: z.number().optional().describe("Number of items per page (default: 20, max: 100)"),
  page: z.number().optional().describe("Page number for pagination (default: 1)"),
});

// Schema for listing project members
export const ListProjectMembersSchema = z.object({
  project_id: z.string().describe("Project ID or URL-encoded path"),
  query: z.string().optional().describe("Search for members by name or username"),
  user_ids: z.array(z.number()).optional().describe("Filter by user IDs"),
  skip_users: z.array(z.number()).optional().describe("User IDs to exclude"),
  per_page: z.number().optional().describe("Number of items per page (default: 20, max: 100)"),
  page: z.number().optional().describe("Page number for pagination (default: 1)"),
});

// Schema for GitLab project member
export const GitLabProjectMemberSchema = z.object({
  id: z.number(),
  username: z.string(),
  name: z.string(),
  state: z.string(),
  avatar_url: z.string().nullable(),
  web_url: z.string(),
  access_level: z.number(),
  access_level_description: z.string().optional(),
  created_at: z.string(),
  expires_at: z.string().nullable().optional(),
  email: z.string().optional(),
=======
// Markdown upload schemas
export const GitLabMarkdownUploadSchema = z.object({
  id: z.number(),
  alt: z.string(),
  url: z.string(),
  full_path: z.string(),
  markdown: z.string(),
});

export const MarkdownUploadSchema = z.object({
  project_id: z.string().describe("Project ID or URL-encoded path of the project"),
  file_path: z.string().describe("Path to the file to upload"),
>>>>>>> 23421fe9
});

export const GroupIteration = z.object({
  id: z.coerce.string(),
  iid: z.coerce.string(),
  sequence: z.number(),
  group_id: z.coerce.string(),
  title: z.string().optional().nullable(),
  description: z.string().optional().nullable(),
  state: z.number(),
  created_at: z.string(),
  updated_at: z.string(),
  due_date: z.string().optional().nullable(),
  start_date: z.string().optional().nullable(),
  web_url: z.string().optional().nullable(),
});

export const ListGroupIterationsSchema = z
  .object({
    group_id: z.coerce.string().describe("Group ID or URL-encoded path"),
    state: z
      .enum(["opened", "upcoming", "current", "closed", "all"])
      .optional()
      .describe("Return opened, upcoming, current, closed, or all iterations."),
    search: z
      .string()
      .optional()
      .describe("Return only iterations with a title matching the provided string."),
    in: z
      .array(z.enum(["title", "cadence_title"]))
      .optional()
      .describe(
        "Fields in which fuzzy search should be performed with the query given in the argument search. The available options are title and cadence_title. Default is [title]."
      ),
    include_ancestors: flexibleBoolean
      .optional()
      .describe("Include iterations for group and its ancestors. Defaults to true."),
    include_descendants: flexibleBoolean
      .optional()
      .describe("Include iterations for group and its descendants. Defaults to false."),
    updated_before: z
      .string()
      .optional()
      .describe(
        "Return only iterations updated before the given datetime. Expected in ISO 8601 format (2019-03-15T08:00:00Z)."
      ),
    updated_after: z
      .string()
      .optional()
      .describe(
        "Return only iterations updated after the given datetime. Expected in ISO 8601 format (2019-03-15T08:00:00Z)."
      ),
  })
  .merge(PaginationOptionsSchema);

// Export types
export type GitLabAuthor = z.infer<typeof GitLabAuthorSchema>;
export type GitLabFork = z.infer<typeof GitLabForkSchema>;
export type GitLabIssue = z.infer<typeof GitLabIssueSchema>;
export type GitLabIssueWithLinkDetails = z.infer<typeof GitLabIssueWithLinkDetailsSchema>;
export type GitLabMergeRequest = z.infer<typeof GitLabMergeRequestSchema>;
export type GitLabRepository = z.infer<typeof GitLabRepositorySchema>;
export type GitLabFileContent = z.infer<typeof GitLabFileContentSchema>;
export type GitLabDirectoryContent = z.infer<typeof GitLabDirectoryContentSchema>;
export type GitLabContent = z.infer<typeof GitLabContentSchema>;
export type FileOperation = z.infer<typeof FileOperationSchema>;
export type GitLabTree = z.infer<typeof GitLabTreeSchema>;
export type GitLabCompareResult = z.infer<typeof GitLabCompareResultSchema>;
export type GitLabCommit = z.infer<typeof GitLabCommitSchema>;
export type GitLabReference = z.infer<typeof GitLabReferenceSchema>;
export type CreateRepositoryOptions = z.infer<typeof CreateRepositoryOptionsSchema>;
export type CreateIssueOptions = z.infer<typeof CreateIssueOptionsSchema>;
export type CreateMergeRequestOptions = z.infer<typeof CreateMergeRequestOptionsSchema>;
export type CreateBranchOptions = z.infer<typeof CreateBranchOptionsSchema>;
export type GitLabCreateUpdateFileResponse = z.infer<typeof GitLabCreateUpdateFileResponseSchema>;
export type GitLabSearchResponse = z.infer<typeof GitLabSearchResponseSchema>;
export type GitLabMergeRequestDiff = z.infer<typeof GitLabDiffSchema>;
export type CreateNoteOptions = z.infer<typeof CreateNoteSchema>;
export type GitLabIssueLink = z.infer<typeof GitLabIssueLinkSchema>;
export type ListIssueDiscussionsOptions = z.infer<typeof ListIssueDiscussionsSchema>;
export type ListMergeRequestDiscussionsOptions = z.infer<typeof ListMergeRequestDiscussionsSchema>;
export type UpdateIssueNoteOptions = z.infer<typeof UpdateIssueNoteSchema>;
export type CreateIssueNoteOptions = z.infer<typeof CreateIssueNoteSchema>;
export type GitLabNamespace = z.infer<typeof GitLabNamespaceSchema>;
export type GitLabNamespaceExistsResponse = z.infer<typeof GitLabNamespaceExistsResponseSchema>;
export type GitLabProject = z.infer<typeof GitLabProjectSchema>;
export type GitLabLabel = z.infer<typeof GitLabLabelSchema>;
export type ListWikiPagesOptions = z.infer<typeof ListWikiPagesSchema>;
export type GetWikiPageOptions = z.infer<typeof GetWikiPageSchema>;
export type CreateWikiPageOptions = z.infer<typeof CreateWikiPageSchema>;
export type UpdateWikiPageOptions = z.infer<typeof UpdateWikiPageSchema>;
export type DeleteWikiPageOptions = z.infer<typeof DeleteWikiPageSchema>;
export type GitLabWikiPage = z.infer<typeof GitLabWikiPageSchema>;
export type GitLabTreeItem = z.infer<typeof GitLabTreeItemSchema>;
export type GetRepositoryTreeOptions = z.infer<typeof GetRepositoryTreeSchema>;
export type MergeRequestThreadPosition = z.infer<typeof MergeRequestThreadPositionSchema>;
export type CreateMergeRequestThreadOptions = z.infer<typeof CreateMergeRequestThreadSchema>;
export type CreateMergeRequestNoteOptions = z.infer<typeof CreateMergeRequestNoteSchema>;
export type GitLabPipelineJob = z.infer<typeof GitLabPipelineJobSchema>;
export type GitLabPipelineTriggerJob = z.infer<typeof GitLabPipelineTriggerJobSchema>;
export type GitLabPipeline = z.infer<typeof GitLabPipelineSchema>;
export type ListPipelinesOptions = z.infer<typeof ListPipelinesSchema>;
export type GetPipelineOptions = z.infer<typeof GetPipelineSchema>;
export type ListPipelineJobsOptions = z.infer<typeof ListPipelineJobsSchema>;
export type ListPipelineTriggerJobsOptions = z.infer<typeof ListPipelineTriggerJobsSchema>;
export type CreatePipelineOptions = z.infer<typeof CreatePipelineSchema>;
export type RetryPipelineOptions = z.infer<typeof RetryPipelineSchema>;
export type CancelPipelineOptions = z.infer<typeof CancelPipelineSchema>;
export type GitLabMilestones = z.infer<typeof GitLabMilestonesSchema>;
export type ListProjectMilestonesOptions = z.infer<typeof ListProjectMilestonesSchema>;
export type GetProjectMilestoneOptions = z.infer<typeof GetProjectMilestoneSchema>;
export type CreateProjectMilestoneOptions = z.infer<typeof CreateProjectMilestoneSchema>;
export type EditProjectMilestoneOptions = z.infer<typeof EditProjectMilestoneSchema>;
export type DeleteProjectMilestoneOptions = z.infer<typeof DeleteProjectMilestoneSchema>;
export type GetMilestoneIssuesOptions = z.infer<typeof GetMilestoneIssuesSchema>;
export type GetMilestoneMergeRequestsOptions = z.infer<typeof GetMilestoneMergeRequestsSchema>;
export type PromoteProjectMilestoneOptions = z.infer<typeof PromoteProjectMilestoneSchema>;
export type GetMilestoneBurndownEventsOptions = z.infer<typeof GetMilestoneBurndownEventsSchema>;
export type GitLabUser = z.infer<typeof GitLabUserSchema>;
export type GitLabUsersResponse = z.infer<typeof GitLabUsersResponseSchema>;
export type PaginationOptions = z.infer<typeof PaginationOptionsSchema>;
export type ListCommitsOptions = z.infer<typeof ListCommitsSchema>;
export type GetCommitOptions = z.infer<typeof GetCommitSchema>;
export type GetCommitDiffOptions = z.infer<typeof GetCommitDiffSchema>;
export type MyIssuesOptions = z.infer<typeof MyIssuesSchema>;
export type ListProjectMembersOptions = z.infer<typeof ListProjectMembersSchema>;
export type GitLabProjectMember = z.infer<typeof GitLabProjectMemberSchema>;
export type GroupIteration = z.infer<typeof GroupIteration>;
export type ListGroupIterationsOptions = z.infer<typeof ListGroupIterationsSchema>;
export type GitLabMarkdownUpload = z.infer<typeof GitLabMarkdownUploadSchema>;
export type MarkdownUploadOptions = z.infer<typeof MarkdownUploadSchema>;<|MERGE_RESOLUTION|>--- conflicted
+++ resolved
@@ -1682,7 +1682,6 @@
   sha: z.string().describe("The commit hash or name of a repository branch or tag"),
 });
 
-<<<<<<< HEAD
 // Schema for listing issues assigned to the current user
 export const MyIssuesSchema = z.object({
   project_id: z.string().optional().describe("Project ID or URL-encoded path (optional when GITLAB_PROJECT_ID is set)"),
@@ -1724,7 +1723,9 @@
   created_at: z.string(),
   expires_at: z.string().nullable().optional(),
   email: z.string().optional(),
-=======
+
+});
+
 // Markdown upload schemas
 export const GitLabMarkdownUploadSchema = z.object({
   id: z.number(),
@@ -1737,7 +1738,6 @@
 export const MarkdownUploadSchema = z.object({
   project_id: z.string().describe("Project ID or URL-encoded path of the project"),
   file_path: z.string().describe("Path to the file to upload"),
->>>>>>> 23421fe9
 });
 
 export const GroupIteration = z.object({
